use crate::slash_command::file_command::codeblock_fence_for_path;
use crate::{
    assistant_settings::{AssistantDockPosition, AssistantSettings},
    humanize_token_count,
    prompt_library::open_prompt_library,
    prompts::PromptBuilder,
    slash_command::{
        default_command::DefaultSlashCommand,
        docs_command::{DocsSlashCommand, DocsSlashCommandArgs},
        file_command, SlashCommandCompletionProvider, SlashCommandRegistry,
    },
    slash_command_picker,
    terminal_inline_assistant::TerminalInlineAssistant,
    Assist, AssistantPatch, AssistantPatchStatus, CacheStatus, ConfirmCommand, Content, Context,
    ContextEvent, ContextId, ContextStore, ContextStoreEvent, CopyCode, CycleMessageRole,
    DeployHistory, DeployPromptLibrary, InlineAssistant, InsertDraggedFiles, InsertIntoEditor,
    Message, MessageId, MessageMetadata, MessageStatus, ModelPickerDelegate, ModelSelector,
    NewContext, ParsedSlashCommand, PendingSlashCommandStatus, QuoteSelection,
    RemoteContextMetadata, SavedContextMetadata, Split, ToggleFocus, ToggleModelSelector,
};
use crate::{InvokedSlashCommandStatus, SlashCommandId};
use anyhow::Result;
use assistant_slash_command::{SlashCommand, SlashCommandOutputSection};
use assistant_tool::ToolRegistry;
use client::{proto, zed_urls, Client, Status};
use collections::{BTreeSet, HashMap, HashSet};
use editor::{
    actions::{FoldAt, MoveToEndOfLine, Newline, ShowCompletions, UnfoldAt},
    display_map::{
        BlockContext, BlockId, BlockPlacement, BlockProperties, BlockStyle, Crease, CreaseMetadata,
        CustomBlockId, FoldId, RenderBlock, ToDisplayPoint,
    },
    scroll::{Autoscroll, AutoscrollStrategy},
    Anchor, Editor, EditorEvent, ProposedChangeLocation, ProposedChangesEditor, RowExt,
    ToOffset as _, ToPoint,
};
use editor::{display_map::CreaseId, FoldPlaceholder};
use fs::Fs;
use futures::FutureExt;
use gpui::{
    canvas, div, img, percentage, point, prelude::*, pulsating_between, size, Action, Animation,
    AnimationExt, AnyElement, AnyView, AppContext, AsyncWindowContext, ClipboardEntry,
    ClipboardItem, CursorStyle, Empty, Entity, EventEmitter, ExternalPaths, FocusHandle,
    FocusableView, FontWeight, InteractiveElement, IntoElement, Model, ParentElement, Pixels,
    Render, RenderImage, SharedString, Size, StatefulInteractiveElement, Styled, Subscription,
    Task, Transformation, UpdateGlobal, View, WeakModel, WeakView,
};
use indexed_docs::IndexedDocsStore;
use language::{
    language_settings::SoftWrap, BufferSnapshot, LanguageRegistry, LspAdapterDelegate, ToOffset,
};
use language_model::{
    provider::cloud::PROVIDER_ID, LanguageModelProvider, LanguageModelProviderId,
    LanguageModelRegistry, Role,
};
use language_model::{LanguageModelImage, LanguageModelToolUse};
use multi_buffer::MultiBufferRow;
use picker::{Picker, PickerDelegate};
use project::lsp_store::LocalLspAdapterDelegate;
use project::{Project, Worktree};
use rope::Point;
use search::{buffer_search::DivRegistrar, BufferSearchBar};
use serde::{Deserialize, Serialize};
use settings::{update_settings_file, Settings};
use smol::stream::StreamExt;
use std::{
    borrow::Cow,
    cmp,
    ops::{ControlFlow, Range},
    path::PathBuf,
    sync::Arc,
    time::Duration,
};
use terminal_view::{terminal_panel::TerminalPanel, TerminalView};
use text::SelectionGoal;
use ui::{
    prelude::*,
    utils::{format_distance_from_now, DateTimeType},
    Avatar, ButtonLike, ContextMenu, Disclosure, ElevationIndex, KeyBinding, ListItem,
    ListItemSpacing, PopoverMenu, PopoverMenuHandle, Tooltip,
};
use ui::{IconButtonShape, TintColor};
use util::{maybe, ResultExt};
use workspace::{
    dock::{DockPosition, Panel, PanelEvent},
    item::{self, FollowableItem, Item, ItemHandle},
    notifications::NotificationId,
    pane::{self, SaveIntent},
    searchable::{SearchEvent, SearchableItem},
    DraggedSelection, Pane, Save, ShowConfiguration, Toast, ToggleZoom, ToolbarItemEvent,
    ToolbarItemLocation, ToolbarItemView, Workspace,
};
use workspace::{searchable::SearchableItemHandle, DraggedTab};
use zed_actions::InlineAssist;

pub fn init(cx: &mut AppContext) {
    workspace::FollowableViewRegistry::register::<ContextEditor>(cx);
    cx.observe_new_views(
        |workspace: &mut Workspace, _cx: &mut ViewContext<Workspace>| {
            workspace
                .register_action(|workspace, _: &ToggleFocus, cx| {
                    let settings = AssistantSettings::get_global(cx);
                    if !settings.enabled {
                        return;
                    }

                    workspace.toggle_panel_focus::<AssistantPanel>(cx);
                })
                .register_action(AssistantPanel::inline_assist)
                .register_action(ContextEditor::quote_selection)
                .register_action(ContextEditor::insert_selection)
                .register_action(ContextEditor::copy_code)
                .register_action(ContextEditor::insert_dragged_files)
                .register_action(AssistantPanel::show_configuration)
                .register_action(AssistantPanel::create_new_context);
        },
    )
    .detach();

    cx.observe_new_views(
        |terminal_panel: &mut TerminalPanel, cx: &mut ViewContext<TerminalPanel>| {
            let settings = AssistantSettings::get_global(cx);
            terminal_panel.asssistant_enabled(settings.enabled, cx);
        },
    )
    .detach();
}

pub enum AssistantPanelEvent {
    ContextEdited,
}

pub struct AssistantPanel {
    pane: View<Pane>,
    workspace: WeakView<Workspace>,
    width: Option<Pixels>,
    height: Option<Pixels>,
    project: Model<Project>,
    context_store: Model<ContextStore>,
    languages: Arc<LanguageRegistry>,
    fs: Arc<dyn Fs>,
    subscriptions: Vec<Subscription>,
    model_selector_menu_handle: PopoverMenuHandle<Picker<ModelPickerDelegate>>,
    model_summary_editor: View<Editor>,
    authenticate_provider_task: Option<(LanguageModelProviderId, Task<()>)>,
    configuration_subscription: Option<Subscription>,
    client_status: Option<client::Status>,
    watch_client_status: Option<Task<()>>,
    show_zed_ai_notice: bool,
}

#[derive(Clone)]
enum ContextMetadata {
    Remote(RemoteContextMetadata),
    Saved(SavedContextMetadata),
}

struct SavedContextPickerDelegate {
    store: Model<ContextStore>,
    project: Model<Project>,
    matches: Vec<ContextMetadata>,
    selected_index: usize,
}

enum SavedContextPickerEvent {
    Confirmed(ContextMetadata),
}

enum InlineAssistTarget {
    Editor(View<Editor>, bool),
    Terminal(View<TerminalView>),
}

impl EventEmitter<SavedContextPickerEvent> for Picker<SavedContextPickerDelegate> {}

impl SavedContextPickerDelegate {
    fn new(project: Model<Project>, store: Model<ContextStore>) -> Self {
        Self {
            project,
            store,
            matches: Vec::new(),
            selected_index: 0,
        }
    }
}

impl PickerDelegate for SavedContextPickerDelegate {
    type ListItem = ListItem;

    fn match_count(&self) -> usize {
        self.matches.len()
    }

    fn selected_index(&self) -> usize {
        self.selected_index
    }

    fn set_selected_index(&mut self, ix: usize, _cx: &mut ViewContext<Picker<Self>>) {
        self.selected_index = ix;
    }

    fn placeholder_text(&self, _cx: &mut WindowContext) -> Arc<str> {
        "Search...".into()
    }

    fn update_matches(&mut self, query: String, cx: &mut ViewContext<Picker<Self>>) -> Task<()> {
        let search = self.store.read(cx).search(query, cx);
        cx.spawn(|this, mut cx| async move {
            let matches = search.await;
            this.update(&mut cx, |this, cx| {
                let host_contexts = this.delegate.store.read(cx).host_contexts();
                this.delegate.matches = host_contexts
                    .iter()
                    .cloned()
                    .map(ContextMetadata::Remote)
                    .chain(matches.into_iter().map(ContextMetadata::Saved))
                    .collect();
                this.delegate.selected_index = 0;
                cx.notify();
            })
            .ok();
        })
    }

    fn confirm(&mut self, _secondary: bool, cx: &mut ViewContext<Picker<Self>>) {
        if let Some(metadata) = self.matches.get(self.selected_index) {
            cx.emit(SavedContextPickerEvent::Confirmed(metadata.clone()));
        }
    }

    fn dismissed(&mut self, _cx: &mut ViewContext<Picker<Self>>) {}

    fn render_match(
        &self,
        ix: usize,
        selected: bool,
        cx: &mut ViewContext<Picker<Self>>,
    ) -> Option<Self::ListItem> {
        let context = self.matches.get(ix)?;
        let item = match context {
            ContextMetadata::Remote(context) => {
                let host_user = self.project.read(cx).host().and_then(|collaborator| {
                    self.project
                        .read(cx)
                        .user_store()
                        .read(cx)
                        .get_cached_user(collaborator.user_id)
                });
                div()
                    .flex()
                    .w_full()
                    .justify_between()
                    .gap_2()
                    .child(
                        h_flex().flex_1().overflow_x_hidden().child(
                            Label::new(context.summary.clone().unwrap_or(DEFAULT_TAB_TITLE.into()))
                                .size(LabelSize::Small),
                        ),
                    )
                    .child(
                        h_flex()
                            .gap_2()
                            .children(if let Some(host_user) = host_user {
                                vec![
                                    Avatar::new(host_user.avatar_uri.clone()).into_any_element(),
                                    Label::new(format!("Shared by @{}", host_user.github_login))
                                        .color(Color::Muted)
                                        .size(LabelSize::Small)
                                        .into_any_element(),
                                ]
                            } else {
                                vec![Label::new("Shared by host")
                                    .color(Color::Muted)
                                    .size(LabelSize::Small)
                                    .into_any_element()]
                            }),
                    )
            }
            ContextMetadata::Saved(context) => div()
                .flex()
                .w_full()
                .justify_between()
                .gap_2()
                .child(
                    h_flex()
                        .flex_1()
                        .child(Label::new(context.title.clone()).size(LabelSize::Small))
                        .overflow_x_hidden(),
                )
                .child(
                    Label::new(format_distance_from_now(
                        DateTimeType::Local(context.mtime),
                        false,
                        true,
                        true,
                    ))
                    .color(Color::Muted)
                    .size(LabelSize::Small),
                ),
        };
        Some(
            ListItem::new(ix)
                .inset(true)
                .spacing(ListItemSpacing::Sparse)
                .selected(selected)
                .child(item),
        )
    }
}

impl AssistantPanel {
    pub fn load(
        workspace: WeakView<Workspace>,
        prompt_builder: Arc<PromptBuilder>,
        cx: AsyncWindowContext,
    ) -> Task<Result<View<Self>>> {
        cx.spawn(|mut cx| async move {
            let context_store = workspace
                .update(&mut cx, |workspace, cx| {
                    let project = workspace.project().clone();
                    ContextStore::new(project, prompt_builder.clone(), cx)
                })?
                .await?;

            workspace.update(&mut cx, |workspace, cx| {
                // TODO: deserialize state.
                cx.new_view(|cx| Self::new(workspace, context_store, cx))
            })
        })
    }

    fn new(
        workspace: &Workspace,
        context_store: Model<ContextStore>,
        cx: &mut ViewContext<Self>,
    ) -> Self {
        let model_selector_menu_handle = PopoverMenuHandle::default();
        let model_summary_editor = cx.new_view(Editor::single_line);
        let context_editor_toolbar = cx.new_view(|_| {
            ContextEditorToolbarItem::new(
                workspace,
                model_selector_menu_handle.clone(),
                model_summary_editor.clone(),
            )
        });

        let pane = cx.new_view(|cx| {
            let mut pane = Pane::new(
                workspace.weak_handle(),
                workspace.project().clone(),
                Default::default(),
                None,
                NewContext.boxed_clone(),
                cx,
            );

            let project = workspace.project().clone();
            pane.set_custom_drop_handle(cx, move |_, dropped_item, cx| {
                let action = maybe!({
                    if project.read(cx).is_local() {
                        if let Some(paths) = dropped_item.downcast_ref::<ExternalPaths>() {
                            return Some(InsertDraggedFiles::ExternalFiles(paths.paths().to_vec()));
                        }
                    }

                    let project_paths = if let Some(tab) = dropped_item.downcast_ref::<DraggedTab>()
                    {
                        if &tab.pane == cx.view() {
                            return None;
                        }
                        let item = tab.pane.read(cx).item_for_index(tab.ix);
                        Some(
                            item.and_then(|item| item.project_path(cx))
                                .into_iter()
                                .collect::<Vec<_>>(),
                        )
                    } else if let Some(selection) = dropped_item.downcast_ref::<DraggedSelection>()
                    {
                        Some(
                            selection
                                .items()
                                .filter_map(|item| {
                                    project.read(cx).path_for_entry(item.entry_id, cx)
                                })
                                .collect::<Vec<_>>(),
                        )
                    } else {
                        None
                    }?;

                    let paths = project_paths
                        .into_iter()
                        .filter_map(|project_path| {
                            let worktree = project
                                .read(cx)
                                .worktree_for_id(project_path.worktree_id, cx)?;

                            let mut full_path = PathBuf::from(worktree.read(cx).root_name());
                            full_path.push(&project_path.path);
                            Some(full_path)
                        })
                        .collect::<Vec<_>>();

                    Some(InsertDraggedFiles::ProjectPaths(paths))
                });

                if let Some(action) = action {
                    cx.dispatch_action(action.boxed_clone());
                }

                ControlFlow::Break(())
            });

            pane.set_can_split(false, cx);
            pane.set_can_navigate(true, cx);
            pane.display_nav_history_buttons(None);
            pane.set_should_display_tab_bar(|_| true);
            pane.set_render_tab_bar_buttons(cx, move |pane, cx| {
                let focus_handle = pane.focus_handle(cx);
                let left_children = IconButton::new("history", IconName::HistoryRerun)
                    .icon_size(IconSize::Small)
                    .on_click(cx.listener({
                        let focus_handle = focus_handle.clone();
                        move |_, _, cx| {
                            focus_handle.focus(cx);
                            cx.dispatch_action(DeployHistory.boxed_clone())
                        }
                    }))
                    .tooltip({
                        let focus_handle = focus_handle.clone();
                        move |cx| {
                            Tooltip::for_action_in(
                                "Open History",
                                &DeployHistory,
                                &focus_handle,
                                cx,
                            )
                        }
                    })
                    .selected(
                        pane.active_item()
                            .map_or(false, |item| item.downcast::<ContextHistory>().is_some()),
                    );
                let _pane = cx.view().clone();
                let right_children = h_flex()
                    .gap(Spacing::Small.rems(cx))
                    .child(
                        IconButton::new("new-context", IconName::Plus)
                            .on_click(
                                cx.listener(|_, _, cx| {
                                    cx.dispatch_action(NewContext.boxed_clone())
                                }),
                            )
                            .tooltip(move |cx| {
                                Tooltip::for_action_in(
                                    "New Context",
                                    &NewContext,
                                    &focus_handle,
                                    cx,
                                )
                            }),
                    )
                    .child(
                        PopoverMenu::new("assistant-panel-popover-menu")
                            .trigger(
                                IconButton::new("menu", IconName::Menu).icon_size(IconSize::Small),
                            )
                            .menu(move |cx| {
                                let zoom_label = if _pane.read(cx).is_zoomed() {
                                    "Zoom Out"
                                } else {
                                    "Zoom In"
                                };
                                let focus_handle = _pane.focus_handle(cx);
                                Some(ContextMenu::build(cx, move |menu, _| {
                                    menu.context(focus_handle.clone())
                                        .action("New Context", Box::new(NewContext))
                                        .action("History", Box::new(DeployHistory))
                                        .action("Prompt Library", Box::new(DeployPromptLibrary))
                                        .action("Configure", Box::new(ShowConfiguration))
                                        .action(zoom_label, Box::new(ToggleZoom))
                                }))
                            }),
                    )
                    .into_any_element()
                    .into();

                (Some(left_children.into_any_element()), right_children)
            });
            pane.toolbar().update(cx, |toolbar, cx| {
                toolbar.add_item(context_editor_toolbar.clone(), cx);
                toolbar.add_item(cx.new_view(BufferSearchBar::new), cx)
            });
            pane
        });

        let subscriptions = vec![
            cx.observe(&pane, |_, _, cx| cx.notify()),
            cx.subscribe(&pane, Self::handle_pane_event),
            cx.subscribe(&context_editor_toolbar, Self::handle_toolbar_event),
            cx.subscribe(&model_summary_editor, Self::handle_summary_editor_event),
            cx.subscribe(&context_store, Self::handle_context_store_event),
            cx.subscribe(
                &LanguageModelRegistry::global(cx),
                |this, _, event: &language_model::Event, cx| match event {
                    language_model::Event::ActiveModelChanged => {
                        this.completion_provider_changed(cx);
                    }
                    language_model::Event::ProviderStateChanged => {
                        this.ensure_authenticated(cx);
                        cx.notify()
                    }
                    language_model::Event::AddedProvider(_)
                    | language_model::Event::RemovedProvider(_) => {
                        this.ensure_authenticated(cx);
                    }
                },
            ),
        ];

        let watch_client_status = Self::watch_client_status(workspace.client().clone(), cx);

        let mut this = Self {
            pane,
            workspace: workspace.weak_handle(),
            width: None,
            height: None,
            project: workspace.project().clone(),
            context_store,
            languages: workspace.app_state().languages.clone(),
            fs: workspace.app_state().fs.clone(),
            subscriptions,
            model_selector_menu_handle,
            model_summary_editor,
            authenticate_provider_task: None,
            configuration_subscription: None,
            client_status: None,
            watch_client_status: Some(watch_client_status),
            show_zed_ai_notice: false,
        };
        this.new_context(cx);
        this
    }

    fn watch_client_status(client: Arc<Client>, cx: &mut ViewContext<Self>) -> Task<()> {
        let mut status_rx = client.status();

        cx.spawn(|this, mut cx| async move {
            while let Some(status) = status_rx.next().await {
                this.update(&mut cx, |this, cx| {
                    if this.client_status.is_none()
                        || this
                            .client_status
                            .map_or(false, |old_status| old_status != status)
                    {
                        this.update_zed_ai_notice_visibility(status, cx);
                    }
                    this.client_status = Some(status);
                })
                .log_err();
            }
            this.update(&mut cx, |this, _cx| this.watch_client_status = None)
                .log_err();
        })
    }

    fn handle_pane_event(
        &mut self,
        pane: View<Pane>,
        event: &pane::Event,
        cx: &mut ViewContext<Self>,
    ) {
        let update_model_summary = match event {
            pane::Event::Remove { .. } => {
                cx.emit(PanelEvent::Close);
                false
            }
            pane::Event::ZoomIn => {
                cx.emit(PanelEvent::ZoomIn);
                false
            }
            pane::Event::ZoomOut => {
                cx.emit(PanelEvent::ZoomOut);
                false
            }

            pane::Event::AddItem { item } => {
                self.workspace
                    .update(cx, |workspace, cx| {
                        item.added_to_pane(workspace, self.pane.clone(), cx)
                    })
                    .ok();
                true
            }

            pane::Event::ActivateItem { local } => {
                if *local {
                    self.workspace
                        .update(cx, |workspace, cx| {
                            workspace.unfollow_in_pane(&pane, cx);
                        })
                        .ok();
                }
                cx.emit(AssistantPanelEvent::ContextEdited);
                true
            }
            pane::Event::RemovedItem { .. } => {
                let has_configuration_view = self
                    .pane
                    .read(cx)
                    .items_of_type::<ConfigurationView>()
                    .next()
                    .is_some();

                if !has_configuration_view {
                    self.configuration_subscription = None;
                }

                cx.emit(AssistantPanelEvent::ContextEdited);
                true
            }

            _ => false,
        };

        if update_model_summary {
            if let Some(editor) = self.active_context_editor(cx) {
                self.show_updated_summary(&editor, cx)
            }
        }
    }

    fn handle_summary_editor_event(
        &mut self,
        model_summary_editor: View<Editor>,
        event: &EditorEvent,
        cx: &mut ViewContext<Self>,
    ) {
        if matches!(event, EditorEvent::Edited { .. }) {
            if let Some(context_editor) = self.active_context_editor(cx) {
                let new_summary = model_summary_editor.read(cx).text(cx);
                context_editor.update(cx, |context_editor, cx| {
                    context_editor.context.update(cx, |context, cx| {
                        if context.summary().is_none()
                            && (new_summary == DEFAULT_TAB_TITLE || new_summary.trim().is_empty())
                        {
                            return;
                        }
                        context.custom_summary(new_summary, cx)
                    });
                });
            }
        }
    }

    fn update_zed_ai_notice_visibility(
        &mut self,
        client_status: Status,
        cx: &mut ViewContext<Self>,
    ) {
        let active_provider = LanguageModelRegistry::read_global(cx).active_provider();

        // If we're signed out and don't have a provider configured, or we're signed-out AND Zed.dev is
        // the provider, we want to show a nudge to sign in.
        let show_zed_ai_notice = client_status.is_signed_out()
            && active_provider.map_or(true, |provider| provider.id().0 == PROVIDER_ID);

        self.show_zed_ai_notice = show_zed_ai_notice;
        cx.notify();
    }

    fn handle_toolbar_event(
        &mut self,
        _: View<ContextEditorToolbarItem>,
        _: &ContextEditorToolbarItemEvent,
        cx: &mut ViewContext<Self>,
    ) {
        if let Some(context_editor) = self.active_context_editor(cx) {
            context_editor.update(cx, |context_editor, cx| {
                context_editor.context.update(cx, |context, cx| {
                    context.summarize(true, cx);
                })
            })
        }
    }

    fn handle_context_store_event(
        &mut self,
        _context_store: Model<ContextStore>,
        event: &ContextStoreEvent,
        cx: &mut ViewContext<Self>,
    ) {
        let ContextStoreEvent::ContextCreated(context_id) = event;
        let Some(context) = self
            .context_store
            .read(cx)
            .loaded_context_for_id(&context_id, cx)
        else {
            log::error!("no context found with ID: {}", context_id.to_proto());
            return;
        };
        let lsp_adapter_delegate = make_lsp_adapter_delegate(&self.project, cx)
            .log_err()
            .flatten();

        let assistant_panel = cx.view().downgrade();
        let editor = cx.new_view(|cx| {
            let mut editor = ContextEditor::for_context(
                context,
                self.fs.clone(),
                self.workspace.clone(),
                self.project.clone(),
                lsp_adapter_delegate,
                assistant_panel,
                cx,
            );
            editor.insert_default_prompt(cx);
            editor
        });

        self.show_context(editor.clone(), cx);
    }

    fn completion_provider_changed(&mut self, cx: &mut ViewContext<Self>) {
        if let Some(editor) = self.active_context_editor(cx) {
            editor.update(cx, |active_context, cx| {
                active_context
                    .context
                    .update(cx, |context, cx| context.completion_provider_changed(cx))
            })
        }

        let Some(new_provider_id) = LanguageModelRegistry::read_global(cx)
            .active_provider()
            .map(|p| p.id())
        else {
            return;
        };

        if self
            .authenticate_provider_task
            .as_ref()
            .map_or(true, |(old_provider_id, _)| {
                *old_provider_id != new_provider_id
            })
        {
            self.authenticate_provider_task = None;
            self.ensure_authenticated(cx);
        }

        if let Some(status) = self.client_status {
            self.update_zed_ai_notice_visibility(status, cx);
        }
    }

    fn ensure_authenticated(&mut self, cx: &mut ViewContext<Self>) {
        if self.is_authenticated(cx) {
            return;
        }

        let Some(provider) = LanguageModelRegistry::read_global(cx).active_provider() else {
            return;
        };

        let load_credentials = self.authenticate(cx);

        if self.authenticate_provider_task.is_none() {
            self.authenticate_provider_task = Some((
                provider.id(),
                cx.spawn(|this, mut cx| async move {
                    if let Some(future) = load_credentials {
                        let _ = future.await;
                    }
                    this.update(&mut cx, |this, _cx| {
                        this.authenticate_provider_task = None;
                    })
                    .log_err();
                }),
            ));
        }
    }

    pub fn inline_assist(
        workspace: &mut Workspace,
        action: &InlineAssist,
        cx: &mut ViewContext<Workspace>,
    ) {
        let settings = AssistantSettings::get_global(cx);
        if !settings.enabled {
            return;
        }

        let Some(assistant_panel) = workspace.panel::<AssistantPanel>(cx) else {
            return;
        };

        let Some(inline_assist_target) =
            Self::resolve_inline_assist_target(workspace, &assistant_panel, cx)
        else {
            return;
        };

        let initial_prompt = action.prompt.clone();

        if assistant_panel.update(cx, |assistant, cx| assistant.is_authenticated(cx)) {
            match inline_assist_target {
                InlineAssistTarget::Editor(active_editor, include_context) => {
                    InlineAssistant::update_global(cx, |assistant, cx| {
                        assistant.assist(
                            &active_editor,
                            Some(cx.view().downgrade()),
                            include_context.then_some(&assistant_panel),
                            initial_prompt,
                            cx,
                        )
                    })
                }
                InlineAssistTarget::Terminal(active_terminal) => {
                    TerminalInlineAssistant::update_global(cx, |assistant, cx| {
                        assistant.assist(
                            &active_terminal,
                            Some(cx.view().downgrade()),
                            Some(&assistant_panel),
                            initial_prompt,
                            cx,
                        )
                    })
                }
            }
        } else {
            let assistant_panel = assistant_panel.downgrade();
            cx.spawn(|workspace, mut cx| async move {
                let Some(task) =
                    assistant_panel.update(&mut cx, |assistant, cx| assistant.authenticate(cx))?
                else {
                    let answer = cx
                        .prompt(
                            gpui::PromptLevel::Warning,
                            "No language model provider configured",
                            None,
                            &["Configure", "Cancel"],
                        )
                        .await
                        .ok();
                    if let Some(answer) = answer {
                        if answer == 0 {
                            cx.update(|cx| cx.dispatch_action(Box::new(ShowConfiguration)))
                                .ok();
                        }
                    }
                    return Ok(());
                };
                task.await?;
                if assistant_panel.update(&mut cx, |panel, cx| panel.is_authenticated(cx))? {
                    cx.update(|cx| match inline_assist_target {
                        InlineAssistTarget::Editor(active_editor, include_context) => {
                            let assistant_panel = if include_context {
                                assistant_panel.upgrade()
                            } else {
                                None
                            };
                            InlineAssistant::update_global(cx, |assistant, cx| {
                                assistant.assist(
                                    &active_editor,
                                    Some(workspace),
                                    assistant_panel.as_ref(),
                                    initial_prompt,
                                    cx,
                                )
                            })
                        }
                        InlineAssistTarget::Terminal(active_terminal) => {
                            TerminalInlineAssistant::update_global(cx, |assistant, cx| {
                                assistant.assist(
                                    &active_terminal,
                                    Some(workspace),
                                    assistant_panel.upgrade().as_ref(),
                                    initial_prompt,
                                    cx,
                                )
                            })
                        }
                    })?
                } else {
                    workspace.update(&mut cx, |workspace, cx| {
                        workspace.focus_panel::<AssistantPanel>(cx)
                    })?;
                }

                anyhow::Ok(())
            })
            .detach_and_log_err(cx)
        }
    }

    fn resolve_inline_assist_target(
        workspace: &mut Workspace,
        assistant_panel: &View<AssistantPanel>,
        cx: &mut WindowContext,
    ) -> Option<InlineAssistTarget> {
        if let Some(terminal_panel) = workspace.panel::<TerminalPanel>(cx) {
            if terminal_panel
                .read(cx)
                .focus_handle(cx)
                .contains_focused(cx)
            {
                if let Some(terminal_view) = terminal_panel.read(cx).pane().and_then(|pane| {
                    pane.read(cx)
                        .active_item()
                        .and_then(|t| t.downcast::<TerminalView>())
                }) {
                    return Some(InlineAssistTarget::Terminal(terminal_view));
                }
            }
        }
        let context_editor =
            assistant_panel
                .read(cx)
                .active_context_editor(cx)
                .and_then(|editor| {
                    let editor = &editor.read(cx).editor;
                    if editor.read(cx).is_focused(cx) {
                        Some(editor.clone())
                    } else {
                        None
                    }
                });

        if let Some(context_editor) = context_editor {
            Some(InlineAssistTarget::Editor(context_editor, false))
        } else if let Some(workspace_editor) = workspace
            .active_item(cx)
            .and_then(|item| item.act_as::<Editor>(cx))
        {
            Some(InlineAssistTarget::Editor(workspace_editor, true))
        } else if let Some(terminal_view) = workspace
            .active_item(cx)
            .and_then(|item| item.act_as::<TerminalView>(cx))
        {
            Some(InlineAssistTarget::Terminal(terminal_view))
        } else {
            None
        }
    }

    pub fn create_new_context(
        workspace: &mut Workspace,
        _: &NewContext,
        cx: &mut ViewContext<Workspace>,
    ) {
        if let Some(panel) = workspace.panel::<AssistantPanel>(cx) {
            let did_create_context = panel
                .update(cx, |panel, cx| {
                    panel.new_context(cx)?;

                    Some(())
                })
                .is_some();
            if did_create_context {
                ContextEditor::quote_selection(workspace, &Default::default(), cx);
            }
        }
    }

    fn new_context(&mut self, cx: &mut ViewContext<Self>) -> Option<View<ContextEditor>> {
        let project = self.project.read(cx);
        if project.is_via_collab() {
            let task = self
                .context_store
                .update(cx, |store, cx| store.create_remote_context(cx));

            cx.spawn(|this, mut cx| async move {
                let context = task.await?;

                this.update(&mut cx, |this, cx| {
                    let workspace = this.workspace.clone();
                    let project = this.project.clone();
                    let lsp_adapter_delegate =
                        make_lsp_adapter_delegate(&project, cx).log_err().flatten();

                    let fs = this.fs.clone();
                    let project = this.project.clone();
                    let weak_assistant_panel = cx.view().downgrade();

                    let editor = cx.new_view(|cx| {
                        ContextEditor::for_context(
                            context,
                            fs,
                            workspace,
                            project,
                            lsp_adapter_delegate,
                            weak_assistant_panel,
                            cx,
                        )
                    });

                    this.show_context(editor, cx);

                    anyhow::Ok(())
                })??;

                anyhow::Ok(())
            })
            .detach_and_log_err(cx);

            None
        } else {
            let context = self.context_store.update(cx, |store, cx| store.create(cx));
            let lsp_adapter_delegate = make_lsp_adapter_delegate(&self.project, cx)
                .log_err()
                .flatten();

            let assistant_panel = cx.view().downgrade();
            let editor = cx.new_view(|cx| {
                let mut editor = ContextEditor::for_context(
                    context,
                    self.fs.clone(),
                    self.workspace.clone(),
                    self.project.clone(),
                    lsp_adapter_delegate,
                    assistant_panel,
                    cx,
                );
                editor.insert_default_prompt(cx);
                editor
            });

            self.show_context(editor.clone(), cx);
            let workspace = self.workspace.clone();
            cx.spawn(move |_, mut cx| async move {
                workspace
                    .update(&mut cx, |workspace, cx| {
                        workspace.focus_panel::<AssistantPanel>(cx);
                    })
                    .ok();
            })
            .detach();
            Some(editor)
        }
    }

    fn show_context(&mut self, context_editor: View<ContextEditor>, cx: &mut ViewContext<Self>) {
        let focus = self.focus_handle(cx).contains_focused(cx);
        let prev_len = self.pane.read(cx).items_len();
        self.pane.update(cx, |pane, cx| {
            pane.add_item(Box::new(context_editor.clone()), focus, focus, None, cx)
        });

        if prev_len != self.pane.read(cx).items_len() {
            self.subscriptions
                .push(cx.subscribe(&context_editor, Self::handle_context_editor_event));
        }

        self.show_updated_summary(&context_editor, cx);

        cx.emit(AssistantPanelEvent::ContextEdited);
        cx.notify();
    }

    fn show_updated_summary(
        &self,
        context_editor: &View<ContextEditor>,
        cx: &mut ViewContext<Self>,
    ) {
        context_editor.update(cx, |context_editor, cx| {
            let new_summary = context_editor.title(cx).to_string();
            self.model_summary_editor.update(cx, |summary_editor, cx| {
                if summary_editor.text(cx) != new_summary {
                    summary_editor.set_text(new_summary, cx);
                }
            });
        });
    }

    fn handle_context_editor_event(
        &mut self,
        context_editor: View<ContextEditor>,
        event: &EditorEvent,
        cx: &mut ViewContext<Self>,
    ) {
        match event {
            EditorEvent::TitleChanged => {
                self.show_updated_summary(&context_editor, cx);
                cx.notify()
            }
            EditorEvent::Edited { .. } => cx.emit(AssistantPanelEvent::ContextEdited),
            _ => {}
        }
    }

    fn show_configuration(
        workspace: &mut Workspace,
        _: &ShowConfiguration,
        cx: &mut ViewContext<Workspace>,
    ) {
        let Some(panel) = workspace.panel::<AssistantPanel>(cx) else {
            return;
        };

        if !panel.focus_handle(cx).contains_focused(cx) {
            workspace.toggle_panel_focus::<AssistantPanel>(cx);
        }

        panel.update(cx, |this, cx| {
            this.show_configuration_tab(cx);
        })
    }

    fn show_configuration_tab(&mut self, cx: &mut ViewContext<Self>) {
        let configuration_item_ix = self
            .pane
            .read(cx)
            .items()
            .position(|item| item.downcast::<ConfigurationView>().is_some());

        if let Some(configuration_item_ix) = configuration_item_ix {
            self.pane.update(cx, |pane, cx| {
                pane.activate_item(configuration_item_ix, true, true, cx);
            });
        } else {
            let configuration = cx.new_view(ConfigurationView::new);
            self.configuration_subscription = Some(cx.subscribe(
                &configuration,
                |this, _, event: &ConfigurationViewEvent, cx| match event {
                    ConfigurationViewEvent::NewProviderContextEditor(provider) => {
                        if LanguageModelRegistry::read_global(cx)
                            .active_provider()
                            .map_or(true, |p| p.id() != provider.id())
                        {
                            if let Some(model) = provider.provided_models(cx).first().cloned() {
                                update_settings_file::<AssistantSettings>(
                                    this.fs.clone(),
                                    cx,
                                    move |settings, _| settings.set_model(model),
                                );
                            }
                        }

                        this.new_context(cx);
                    }
                },
            ));
            self.pane.update(cx, |pane, cx| {
                pane.add_item(Box::new(configuration), true, true, None, cx);
            });
        }
    }

    fn deploy_history(&mut self, _: &DeployHistory, cx: &mut ViewContext<Self>) {
        let history_item_ix = self
            .pane
            .read(cx)
            .items()
            .position(|item| item.downcast::<ContextHistory>().is_some());

        if let Some(history_item_ix) = history_item_ix {
            self.pane.update(cx, |pane, cx| {
                pane.activate_item(history_item_ix, true, true, cx);
            });
        } else {
            let assistant_panel = cx.view().downgrade();
            let history = cx.new_view(|cx| {
                ContextHistory::new(
                    self.project.clone(),
                    self.context_store.clone(),
                    assistant_panel,
                    cx,
                )
            });
            self.pane.update(cx, |pane, cx| {
                pane.add_item(Box::new(history), true, true, None, cx);
            });
        }
    }

    fn deploy_prompt_library(&mut self, _: &DeployPromptLibrary, cx: &mut ViewContext<Self>) {
        open_prompt_library(self.languages.clone(), cx).detach_and_log_err(cx);
    }

    fn toggle_model_selector(&mut self, _: &ToggleModelSelector, cx: &mut ViewContext<Self>) {
        self.model_selector_menu_handle.toggle(cx);
    }

    fn active_context_editor(&self, cx: &AppContext) -> Option<View<ContextEditor>> {
        self.pane
            .read(cx)
            .active_item()?
            .downcast::<ContextEditor>()
    }

    pub fn active_context(&self, cx: &AppContext) -> Option<Model<Context>> {
        Some(self.active_context_editor(cx)?.read(cx).context.clone())
    }

    fn open_saved_context(
        &mut self,
        path: PathBuf,
        cx: &mut ViewContext<Self>,
    ) -> Task<Result<()>> {
        let existing_context = self.pane.read(cx).items().find_map(|item| {
            item.downcast::<ContextEditor>()
                .filter(|editor| editor.read(cx).context.read(cx).path() == Some(&path))
        });
        if let Some(existing_context) = existing_context {
            return cx.spawn(|this, mut cx| async move {
                this.update(&mut cx, |this, cx| this.show_context(existing_context, cx))
            });
        }

        let context = self
            .context_store
            .update(cx, |store, cx| store.open_local_context(path.clone(), cx));
        let fs = self.fs.clone();
        let project = self.project.clone();
        let workspace = self.workspace.clone();

        let lsp_adapter_delegate = make_lsp_adapter_delegate(&project, cx).log_err().flatten();

        cx.spawn(|this, mut cx| async move {
            let context = context.await?;
            let assistant_panel = this.clone();
            this.update(&mut cx, |this, cx| {
                let editor = cx.new_view(|cx| {
                    ContextEditor::for_context(
                        context,
                        fs,
                        workspace,
                        project,
                        lsp_adapter_delegate,
                        assistant_panel,
                        cx,
                    )
                });
                this.show_context(editor, cx);
                anyhow::Ok(())
            })??;
            Ok(())
        })
    }

    fn open_remote_context(
        &mut self,
        id: ContextId,
        cx: &mut ViewContext<Self>,
    ) -> Task<Result<View<ContextEditor>>> {
        let existing_context = self.pane.read(cx).items().find_map(|item| {
            item.downcast::<ContextEditor>()
                .filter(|editor| *editor.read(cx).context.read(cx).id() == id)
        });
        if let Some(existing_context) = existing_context {
            return cx.spawn(|this, mut cx| async move {
                this.update(&mut cx, |this, cx| {
                    this.show_context(existing_context.clone(), cx)
                })?;
                Ok(existing_context)
            });
        }

        let context = self
            .context_store
            .update(cx, |store, cx| store.open_remote_context(id, cx));
        let fs = self.fs.clone();
        let workspace = self.workspace.clone();
        let lsp_adapter_delegate = make_lsp_adapter_delegate(&self.project, cx)
            .log_err()
            .flatten();

        cx.spawn(|this, mut cx| async move {
            let context = context.await?;
            let assistant_panel = this.clone();
            this.update(&mut cx, |this, cx| {
                let editor = cx.new_view(|cx| {
                    ContextEditor::for_context(
                        context,
                        fs,
                        workspace,
                        this.project.clone(),
                        lsp_adapter_delegate,
                        assistant_panel,
                        cx,
                    )
                });
                this.show_context(editor.clone(), cx);
                anyhow::Ok(editor)
            })?
        })
    }

    fn is_authenticated(&mut self, cx: &mut ViewContext<Self>) -> bool {
        LanguageModelRegistry::read_global(cx)
            .active_provider()
            .map_or(false, |provider| provider.is_authenticated(cx))
    }

    fn authenticate(&mut self, cx: &mut ViewContext<Self>) -> Option<Task<Result<()>>> {
        LanguageModelRegistry::read_global(cx)
            .active_provider()
            .map_or(None, |provider| Some(provider.authenticate(cx)))
    }
}

impl Render for AssistantPanel {
    fn render(&mut self, cx: &mut ViewContext<Self>) -> impl IntoElement {
        let mut registrar = DivRegistrar::new(
            |panel, cx| {
                panel
                    .pane
                    .read(cx)
                    .toolbar()
                    .read(cx)
                    .item_of_type::<BufferSearchBar>()
            },
            cx,
        );
        BufferSearchBar::register(&mut registrar);
        let registrar = registrar.into_div();

        v_flex()
            .key_context("AssistantPanel")
            .size_full()
            .on_action(cx.listener(|this, _: &NewContext, cx| {
                this.new_context(cx);
            }))
            .on_action(
                cx.listener(|this, _: &ShowConfiguration, cx| this.show_configuration_tab(cx)),
            )
            .on_action(cx.listener(AssistantPanel::deploy_history))
            .on_action(cx.listener(AssistantPanel::deploy_prompt_library))
            .on_action(cx.listener(AssistantPanel::toggle_model_selector))
            .child(registrar.size_full().child(self.pane.clone()))
            .into_any_element()
    }
}

impl Panel for AssistantPanel {
    fn persistent_name() -> &'static str {
        "AssistantPanel"
    }

    fn position(&self, cx: &WindowContext) -> DockPosition {
        match AssistantSettings::get_global(cx).dock {
            AssistantDockPosition::Left => DockPosition::Left,
            AssistantDockPosition::Bottom => DockPosition::Bottom,
            AssistantDockPosition::Right => DockPosition::Right,
        }
    }

    fn position_is_valid(&self, _: DockPosition) -> bool {
        true
    }

    fn set_position(&mut self, position: DockPosition, cx: &mut ViewContext<Self>) {
        settings::update_settings_file::<AssistantSettings>(
            self.fs.clone(),
            cx,
            move |settings, _| {
                let dock = match position {
                    DockPosition::Left => AssistantDockPosition::Left,
                    DockPosition::Bottom => AssistantDockPosition::Bottom,
                    DockPosition::Right => AssistantDockPosition::Right,
                };
                settings.set_dock(dock);
            },
        );
    }

    fn size(&self, cx: &WindowContext) -> Pixels {
        let settings = AssistantSettings::get_global(cx);
        match self.position(cx) {
            DockPosition::Left | DockPosition::Right => {
                self.width.unwrap_or(settings.default_width)
            }
            DockPosition::Bottom => self.height.unwrap_or(settings.default_height),
        }
    }

    fn set_size(&mut self, size: Option<Pixels>, cx: &mut ViewContext<Self>) {
        match self.position(cx) {
            DockPosition::Left | DockPosition::Right => self.width = size,
            DockPosition::Bottom => self.height = size,
        }
        cx.notify();
    }

    fn is_zoomed(&self, cx: &WindowContext) -> bool {
        self.pane.read(cx).is_zoomed()
    }

    fn set_zoomed(&mut self, zoomed: bool, cx: &mut ViewContext<Self>) {
        self.pane.update(cx, |pane, cx| pane.set_zoomed(zoomed, cx));
    }

    fn set_active(&mut self, active: bool, cx: &mut ViewContext<Self>) {
        if active {
            if self.pane.read(cx).items_len() == 0 {
                self.new_context(cx);
            }

            self.ensure_authenticated(cx);
        }
    }

    fn pane(&self) -> Option<View<Pane>> {
        Some(self.pane.clone())
    }

    fn remote_id() -> Option<proto::PanelId> {
        Some(proto::PanelId::AssistantPanel)
    }

    fn icon(&self, cx: &WindowContext) -> Option<IconName> {
        let settings = AssistantSettings::get_global(cx);
        if !settings.enabled || !settings.button {
            return None;
        }

        Some(IconName::ZedAssistant)
    }

    fn icon_tooltip(&self, _cx: &WindowContext) -> Option<&'static str> {
        Some("Assistant Panel")
    }

    fn toggle_action(&self) -> Box<dyn Action> {
        Box::new(ToggleFocus)
    }
}

impl EventEmitter<PanelEvent> for AssistantPanel {}
impl EventEmitter<AssistantPanelEvent> for AssistantPanel {}

impl FocusableView for AssistantPanel {
    fn focus_handle(&self, cx: &AppContext) -> FocusHandle {
        self.pane.focus_handle(cx)
    }
}

pub enum ContextEditorEvent {
    Edited,
    TabContentChanged,
}

#[derive(Copy, Clone, Debug, PartialEq)]
struct ScrollPosition {
    offset_before_cursor: gpui::Point<f32>,
    cursor: Anchor,
}

struct PatchViewState {
    footer_block_id: CustomBlockId,
    crease_id: CreaseId,
    editor: Option<PatchEditorState>,
    update_task: Option<Task<()>>,
}

struct PatchEditorState {
    editor: WeakView<ProposedChangesEditor>,
    opened_patch: AssistantPatch,
}

type MessageHeader = MessageMetadata;

#[derive(Clone)]
enum AssistError {
    PaymentRequired,
    MaxMonthlySpendReached,
    Message(SharedString),
}

pub struct ContextEditor {
    context: Model<Context>,
    fs: Arc<dyn Fs>,
    workspace: WeakView<Workspace>,
    project: Model<Project>,
    lsp_adapter_delegate: Option<Arc<dyn LspAdapterDelegate>>,
    editor: View<Editor>,
    blocks: HashMap<MessageId, (MessageHeader, CustomBlockId)>,
    image_blocks: HashSet<CustomBlockId>,
    scroll_position: Option<ScrollPosition>,
    remote_id: Option<workspace::ViewId>,
    pending_slash_command_creases: HashMap<Range<language::Anchor>, CreaseId>,
    invoked_slash_command_blocks: HashMap<SlashCommandId, CustomBlockId>,
    pending_tool_use_creases: HashMap<Range<language::Anchor>, CreaseId>,
    _subscriptions: Vec<Subscription>,
    patches: HashMap<Range<language::Anchor>, PatchViewState>,
    active_patch: Option<Range<language::Anchor>>,
    assistant_panel: WeakView<AssistantPanel>,
    last_error: Option<AssistError>,
    show_accept_terms: bool,
    pub(crate) slash_menu_handle:
        PopoverMenuHandle<Picker<slash_command_picker::SlashCommandDelegate>>,
    // dragged_file_worktrees is used to keep references to worktrees that were added
    // when the user drag/dropped an external file onto the context editor. Since
    // the worktree is not part of the project panel, it would be dropped as soon as
    // the file is opened. In order to keep the worktree alive for the duration of the
    // context editor, we keep a reference here.
    dragged_file_worktrees: Vec<Model<Worktree>>,
}

const DEFAULT_TAB_TITLE: &str = "New Context";
const MAX_TAB_TITLE_LEN: usize = 16;

impl ContextEditor {
    fn for_context(
        context: Model<Context>,
        fs: Arc<dyn Fs>,
        workspace: WeakView<Workspace>,
        project: Model<Project>,
        lsp_adapter_delegate: Option<Arc<dyn LspAdapterDelegate>>,
        assistant_panel: WeakView<AssistantPanel>,
        cx: &mut ViewContext<Self>,
    ) -> Self {
        let completion_provider = SlashCommandCompletionProvider::new(
            Some(cx.view().downgrade()),
            Some(workspace.clone()),
        );

        let editor = cx.new_view(|cx| {
            let mut editor = Editor::for_buffer(context.read(cx).buffer().clone(), None, cx);
            editor.set_soft_wrap_mode(SoftWrap::EditorWidth, cx);
            editor.set_show_line_numbers(false, cx);
            editor.set_show_git_diff_gutter(false, cx);
            editor.set_show_code_actions(false, cx);
            editor.set_show_runnables(false, cx);
            editor.set_show_wrap_guides(false, cx);
            editor.set_show_indent_guides(false, cx);
            editor.set_completion_provider(Some(Box::new(completion_provider)));
            editor.set_collaboration_hub(Box::new(project.clone()));
            editor
        });

        let _subscriptions = vec![
            cx.observe(&context, |_, _, cx| cx.notify()),
            cx.subscribe(&context, Self::handle_context_event),
            cx.subscribe(&editor, Self::handle_editor_event),
            cx.subscribe(&editor, Self::handle_editor_search_event),
        ];

        let sections = context.read(cx).slash_command_output_sections().to_vec();
        let patch_ranges = context.read(cx).patch_ranges().collect::<Vec<_>>();
        let mut this = Self {
            context,
            editor,
            lsp_adapter_delegate,
            blocks: Default::default(),
            image_blocks: Default::default(),
            scroll_position: None,
            remote_id: None,
            fs,
            workspace,
            project,
            pending_slash_command_creases: HashMap::default(),
            invoked_slash_command_blocks: HashMap::default(),
            pending_tool_use_creases: HashMap::default(),
            _subscriptions,
            patches: HashMap::default(),
            active_patch: None,
            assistant_panel,
            last_error: None,
            show_accept_terms: false,
            slash_menu_handle: Default::default(),
            dragged_file_worktrees: Vec::new(),
        };
        this.update_message_headers(cx);
        this.update_image_blocks(cx);
        this.insert_slash_command_output_sections(sections, false, cx);
        this.patches_updated(&Vec::new(), &patch_ranges, cx);
        this
    }

    fn insert_default_prompt(&mut self, cx: &mut ViewContext<Self>) {
        let command_name = DefaultSlashCommand.name();
        self.editor.update(cx, |editor, cx| {
            editor.insert(&format!("/{command_name}\n\n"), cx)
        });
        let command = self.context.update(cx, |context, cx| {
            context.reparse(cx);
            context.parsed_slash_commands()[0].clone()
        });
        self.run_command(
            command.source_range,
            &command.name,
            &command.arguments,
            false,
            false,
            self.workspace.clone(),
            cx,
        );
    }

    fn assist(&mut self, _: &Assist, cx: &mut ViewContext<Self>) {
        let provider = LanguageModelRegistry::read_global(cx).active_provider();
        if provider
            .as_ref()
            .map_or(false, |provider| provider.must_accept_terms(cx))
        {
            self.show_accept_terms = true;
            cx.notify();
            return;
        }

        if self.focus_active_patch(cx) {
            return;
        }

        self.last_error = None;
        self.send_to_model(cx);
        cx.notify();
    }

    fn focus_active_patch(&mut self, cx: &mut ViewContext<Self>) -> bool {
        if let Some((_range, patch)) = self.active_patch() {
            if let Some(editor) = patch
                .editor
                .as_ref()
                .and_then(|state| state.editor.upgrade())
            {
                cx.focus_view(&editor);
                return true;
            }
        }

        false
    }

    fn send_to_model(&mut self, cx: &mut ViewContext<Self>) {
        if let Some(user_message) = self.context.update(cx, |context, cx| context.assist(cx)) {
            let new_selection = {
                let cursor = user_message
                    .start
                    .to_offset(self.context.read(cx).buffer().read(cx));
                cursor..cursor
            };
            self.editor.update(cx, |editor, cx| {
                editor.change_selections(
                    Some(Autoscroll::Strategy(AutoscrollStrategy::Fit)),
                    cx,
                    |selections| selections.select_ranges([new_selection]),
                );
            });
            // Avoid scrolling to the new cursor position so the assistant's output is stable.
            cx.defer(|this, _| this.scroll_position = None);
        }
    }

    fn cancel(&mut self, _: &editor::actions::Cancel, cx: &mut ViewContext<Self>) {
        self.last_error = None;

        if self
            .context
            .update(cx, |context, cx| context.cancel_last_assist(cx))
        {
            return;
        }

        cx.propagate();
    }

    fn cycle_message_role(&mut self, _: &CycleMessageRole, cx: &mut ViewContext<Self>) {
        let cursors = self.cursors(cx);
        self.context.update(cx, |context, cx| {
            let messages = context
                .messages_for_offsets(cursors, cx)
                .into_iter()
                .map(|message| message.id)
                .collect();
            context.cycle_message_roles(messages, cx)
        });
    }

    fn cursors(&self, cx: &AppContext) -> Vec<usize> {
        let selections = self.editor.read(cx).selections.all::<usize>(cx);
        selections
            .into_iter()
            .map(|selection| selection.head())
            .collect()
    }

    pub fn insert_command(&mut self, name: &str, cx: &mut ViewContext<Self>) {
        if let Some(command) = SlashCommandRegistry::global(cx).command(name) {
            self.editor.update(cx, |editor, cx| {
                editor.transact(cx, |editor, cx| {
                    editor.change_selections(Some(Autoscroll::fit()), cx, |s| s.try_cancel());
                    let snapshot = editor.buffer().read(cx).snapshot(cx);
                    let newest_cursor = editor.selections.newest::<Point>(cx).head();
                    if newest_cursor.column > 0
                        || snapshot
                            .chars_at(newest_cursor)
                            .next()
                            .map_or(false, |ch| ch != '\n')
                    {
                        editor.move_to_end_of_line(
                            &MoveToEndOfLine {
                                stop_at_soft_wraps: false,
                            },
                            cx,
                        );
                        editor.newline(&Newline, cx);
                    }

                    editor.insert(&format!("/{name}"), cx);
                    if command.accepts_arguments() {
                        editor.insert(" ", cx);
                        editor.show_completions(&ShowCompletions::default(), cx);
                    }
                });
            });
            if !command.requires_argument() {
                self.confirm_command(&ConfirmCommand, cx);
            }
        }
    }

    pub fn confirm_command(&mut self, _: &ConfirmCommand, cx: &mut ViewContext<Self>) {
        if self.editor.read(cx).has_active_completions_menu() {
            return;
        }

        let selections = self.editor.read(cx).selections.disjoint_anchors();
        let mut commands_by_range = HashMap::default();
        let workspace = self.workspace.clone();
        self.context.update(cx, |context, cx| {
            context.reparse(cx);
            for selection in selections.iter() {
                if let Some(command) =
                    context.pending_command_for_position(selection.head().text_anchor, cx)
                {
                    commands_by_range
                        .entry(command.source_range.clone())
                        .or_insert_with(|| command.clone());
                }
            }
        });

        if commands_by_range.is_empty() {
            cx.propagate();
        } else {
            for command in commands_by_range.into_values() {
                self.run_command(
                    command.source_range,
                    &command.name,
                    &command.arguments,
                    true,
                    false,
                    workspace.clone(),
                    cx,
                );
            }
            cx.stop_propagation();
        }
    }

    #[allow(clippy::too_many_arguments)]
    pub fn run_command(
        &mut self,
        command_range: Range<language::Anchor>,
        name: &str,
        arguments: &[String],
        ensure_trailing_newline: bool,
        expand_result: bool,
        workspace: WeakView<Workspace>,
        cx: &mut ViewContext<Self>,
    ) {
        if let Some(command) = SlashCommandRegistry::global(cx).command(name) {
            let context = self.context.read(cx);
            let sections = context
                .slash_command_output_sections()
                .into_iter()
                .filter(|section| section.is_valid(context.buffer().read(cx)))
                .cloned()
                .collect::<Vec<_>>();
            let snapshot = context.buffer().read(cx).snapshot();
            let output = command.run(
                arguments,
                &sections,
                snapshot,
                workspace,
                self.lsp_adapter_delegate.clone(),
                cx,
            );
            self.context.update(cx, |context, cx| {
                context.insert_command_output(
                    command_range,
                    name,
                    arguments,
                    output,
                    ensure_trailing_newline,
                    expand_result,
                    cx,
                )
            });
        }
    }

    fn handle_context_event(
        &mut self,
        _: Model<Context>,
        event: &ContextEvent,
        cx: &mut ViewContext<Self>,
    ) {
        let context_editor = cx.view().downgrade();

        match event {
            ContextEvent::MessagesEdited => {
                self.update_message_headers(cx);
                self.update_image_blocks(cx);
                self.context.update(cx, |context, cx| {
                    context.save(Some(Duration::from_millis(500)), self.fs.clone(), cx);
                });
            }
            ContextEvent::SummaryChanged => {
                cx.emit(EditorEvent::TitleChanged);
                self.context.update(cx, |context, cx| {
                    context.save(Some(Duration::from_millis(500)), self.fs.clone(), cx);
                });
            }
            ContextEvent::StreamedCompletion => {
                self.editor.update(cx, |editor, cx| {
                    if let Some(scroll_position) = self.scroll_position {
                        let snapshot = editor.snapshot(cx);
                        let cursor_point = scroll_position.cursor.to_display_point(&snapshot);
                        let scroll_top =
                            cursor_point.row().as_f32() - scroll_position.offset_before_cursor.y;
                        editor.set_scroll_position(
                            point(scroll_position.offset_before_cursor.x, scroll_top),
                            cx,
                        );
                    }

                    let new_tool_uses = self
                        .context
                        .read(cx)
                        .pending_tool_uses()
                        .into_iter()
                        .filter(|tool_use| {
                            !self
                                .pending_tool_use_creases
                                .contains_key(&tool_use.source_range)
                        })
                        .cloned()
                        .collect::<Vec<_>>();

                    let buffer = editor.buffer().read(cx).snapshot(cx);
                    let (excerpt_id, _buffer_id, _) = buffer.as_singleton().unwrap();
                    let excerpt_id = *excerpt_id;

                    let mut buffer_rows_to_fold = BTreeSet::new();

                    let creases = new_tool_uses
                        .iter()
                        .map(|tool_use| {
                            let placeholder = FoldPlaceholder {
                                render: render_fold_icon_button(
                                    cx.view().downgrade(),
                                    IconName::PocketKnife,
                                    tool_use.name.clone().into(),
                                ),
                                constrain_width: false,
                                merge_adjacent: false,
                            };
                            let render_trailer =
                                move |_row, _unfold, _cx: &mut WindowContext| Empty.into_any();

                            let start = buffer
                                .anchor_in_excerpt(excerpt_id, tool_use.source_range.start)
                                .unwrap();
                            let end = buffer
                                .anchor_in_excerpt(excerpt_id, tool_use.source_range.end)
                                .unwrap();

                            let buffer_row = MultiBufferRow(start.to_point(&buffer).row);
                            buffer_rows_to_fold.insert(buffer_row);

                            self.context.update(cx, |context, cx| {
                                context.insert_content(
                                    Content::ToolUse {
                                        range: tool_use.source_range.clone(),
                                        tool_use: LanguageModelToolUse {
                                            id: tool_use.id.to_string(),
                                            name: tool_use.name.clone(),
                                            input: tool_use.input.clone(),
                                        },
                                    },
                                    cx,
                                );
                            });

                            Crease::new(
                                start..end,
                                placeholder,
                                fold_toggle("tool-use"),
                                render_trailer,
                            )
                        })
                        .collect::<Vec<_>>();

                    let crease_ids = editor.insert_creases(creases, cx);

                    for buffer_row in buffer_rows_to_fold.into_iter().rev() {
                        editor.fold_at(&FoldAt { buffer_row }, cx);
                    }

                    self.pending_tool_use_creases.extend(
                        new_tool_uses
                            .iter()
                            .map(|tool_use| tool_use.source_range.clone())
                            .zip(crease_ids),
                    );
                });
            }
            ContextEvent::PatchesUpdated { removed, updated } => {
                self.patches_updated(removed, updated, cx);
            }
            ContextEvent::ParsedSlashCommandsUpdated { removed, updated } => {
                self.editor.update(cx, |editor, cx| {
                    let buffer = editor.buffer().read(cx).snapshot(cx);
                    let (&excerpt_id, _, _) = buffer.as_singleton().unwrap();

                    editor.remove_creases(
                        removed
                            .iter()
                            .filter_map(|range| self.pending_slash_command_creases.remove(range)),
                        cx,
                    );

                    let crease_ids = editor.insert_creases(
                        updated.iter().map(|command| {
                            let workspace = self.workspace.clone();
                            let confirm_command = Arc::new({
                                let context_editor = context_editor.clone();
                                let command = command.clone();
                                move |cx: &mut WindowContext| {
                                    context_editor
                                        .update(cx, |context_editor, cx| {
                                            context_editor.run_command(
                                                command.source_range.clone(),
                                                &command.name,
                                                &command.arguments,
                                                false,
                                                false,
                                                workspace.clone(),
                                                cx,
                                            );
                                        })
                                        .ok();
                                }
                            });
                            let placeholder = FoldPlaceholder {
                                render: Arc::new(move |_, _, _| Empty.into_any()),
                                constrain_width: false,
                                merge_adjacent: false,
                            };
                            let render_toggle = {
                                let confirm_command = confirm_command.clone();
                                let command = command.clone();
                                move |row, _, _, _cx: &mut WindowContext| {
                                    render_pending_slash_command_gutter_decoration(
                                        row,
                                        &command.status,
                                        confirm_command.clone(),
                                    )
                                }
                            };
                            let render_trailer = {
                                let command = command.clone();
                                move |row, _unfold, cx: &mut WindowContext| {
                                    // TODO: In the future we should investigate how we can expose
                                    // this as a hook on the `SlashCommand` trait so that we don't
                                    // need to special-case it here.
                                    if command.name == DocsSlashCommand::NAME {
                                        return render_docs_slash_command_trailer(
                                            row,
                                            command.clone(),
                                            cx,
                                        );
                                    }

                                    Empty.into_any()
                                }
                            };

                            let start = buffer
                                .anchor_in_excerpt(excerpt_id, command.source_range.start)
                                .unwrap();
                            let end = buffer
                                .anchor_in_excerpt(excerpt_id, command.source_range.end)
                                .unwrap();
                            Crease::new(start..end, placeholder, render_toggle, render_trailer)
                        }),
                        cx,
                    );

<<<<<<< HEAD
=======
                    let block_ids = editor.insert_blocks(
                        updated
                            .iter()
                            .filter_map(|command| match &command.status {
                                PendingSlashCommandStatus::Error(error) => {
                                    Some((command, error.clone()))
                                }
                                _ => None,
                            })
                            .map(|(command, error_message)| BlockProperties {
                                style: BlockStyle::Fixed,
                                height: 1,
                                placement: BlockPlacement::Below(Anchor {
                                    buffer_id: Some(buffer_id),
                                    excerpt_id,
                                    text_anchor: command.source_range.start,
                                }),
                                render: slash_command_error_block_renderer(error_message),
                                priority: 0,
                            }),
                        None,
                        cx,
                    );

>>>>>>> 5f9a1482
                    self.pending_slash_command_creases.extend(
                        updated
                            .iter()
                            .map(|command| command.source_range.clone())
                            .zip(crease_ids),
                    );
                })
            }
            ContextEvent::InvokedSlashCommandChanged { command_id } => {
                self.update_invoked_slash_command(*command_id, cx);
            }
            ContextEvent::SlashCommandOutputSectionAdded { section } => {
                self.insert_slash_command_output_sections([section.clone()], false, cx);
            }
            ContextEvent::SlashCommandFinished {
                output_range: _output_range,
                sections,
                run_commands_in_ranges,
                expand_result,
            } => {
                self.insert_slash_command_output_sections(
                    sections.iter().cloned(),
                    *expand_result,
                    cx,
                );

                for range in run_commands_in_ranges {
                    let commands = self.context.update(cx, |context, cx| {
                        context.reparse(cx);
                        context
                            .pending_commands_for_range(range.clone(), cx)
                            .to_vec()
                    });

                    for command in commands {
                        self.run_command(
                            command.source_range,
                            &command.name,
                            &command.arguments,
                            false,
                            false,
                            self.workspace.clone(),
                            cx,
                        );
                    }
                }
            }
            ContextEvent::UsePendingTools => {
                let pending_tool_uses = self
                    .context
                    .read(cx)
                    .pending_tool_uses()
                    .into_iter()
                    .filter(|tool_use| tool_use.status.is_idle())
                    .cloned()
                    .collect::<Vec<_>>();

                for tool_use in pending_tool_uses {
                    let tool_registry = ToolRegistry::global(cx);
                    if let Some(tool) = tool_registry.tool(&tool_use.name) {
                        let task = tool.run(tool_use.input, self.workspace.clone(), cx);

                        self.context.update(cx, |context, cx| {
                            context.insert_tool_output(tool_use.id.clone(), task, cx);
                        });
                    }
                }
            }
            ContextEvent::ToolFinished {
                tool_use_id,
                output_range,
            } => {
                self.editor.update(cx, |editor, cx| {
                    let buffer = editor.buffer().read(cx).snapshot(cx);
                    let (excerpt_id, _buffer_id, _) = buffer.as_singleton().unwrap();
                    let excerpt_id = *excerpt_id;

                    let placeholder = FoldPlaceholder {
                        render: render_fold_icon_button(
                            cx.view().downgrade(),
                            IconName::PocketKnife,
                            format!("Tool Result: {tool_use_id}").into(),
                        ),
                        constrain_width: false,
                        merge_adjacent: false,
                    };
                    let render_trailer =
                        move |_row, _unfold, _cx: &mut WindowContext| Empty.into_any();

                    let start = buffer
                        .anchor_in_excerpt(excerpt_id, output_range.start)
                        .unwrap();
                    let end = buffer
                        .anchor_in_excerpt(excerpt_id, output_range.end)
                        .unwrap();

                    let buffer_row = MultiBufferRow(start.to_point(&buffer).row);

                    let crease = Crease::new(
                        start..end,
                        placeholder,
                        fold_toggle("tool-use"),
                        render_trailer,
                    );

                    editor.insert_creases([crease], cx);
                    editor.fold_at(&FoldAt { buffer_row }, cx);
                });
            }
            ContextEvent::Operation(_) => {}
            ContextEvent::ShowAssistError(error_message) => {
                self.last_error = Some(AssistError::Message(error_message.clone()));
            }
            ContextEvent::ShowPaymentRequiredError => {
                self.last_error = Some(AssistError::PaymentRequired);
            }
            ContextEvent::ShowMaxMonthlySpendReachedError => {
                self.last_error = Some(AssistError::MaxMonthlySpendReached);
            }
        }
    }

    fn update_invoked_slash_command(
        &mut self,
        command_id: SlashCommandId,
        cx: &mut ViewContext<Self>,
    ) {
        let context_editor = cx.view().downgrade();
        self.editor.update(cx, |editor, cx| {
            if let Some(invoked_slash_command) =
                self.context.read(cx).invoked_slash_command(&command_id)
            {
                if let InvokedSlashCommandStatus::Finished = invoked_slash_command.status {
                    editor.remove_blocks(
                        HashSet::from_iter(self.invoked_slash_command_blocks.remove(&command_id)),
                        None,
                        cx,
                    )
                } else if self.invoked_slash_command_blocks.contains_key(&command_id) {
                    cx.notify();
                } else {
                    let buffer = editor.buffer().read(cx).snapshot(cx);
                    let (&excerpt_id, buffer_id, _) = buffer.as_singleton().unwrap();
                    let context = self.context.downgrade();
                    let block_ids = editor.insert_blocks(
                        [BlockProperties {
                            style: BlockStyle::Fixed,
                            position: Anchor {
                                buffer_id: Some(buffer_id),
                                excerpt_id,
                                text_anchor: invoked_slash_command.position,
                            },
                            height: 1,
                            disposition: BlockDisposition::Above,
                            render: invoked_slash_command_renderer(
                                command_id,
                                context,
                                context_editor,
                            ),
                            priority: 0,
                        }],
                        None,
                        cx,
                    );

                    self.invoked_slash_command_blocks
                        .insert(command_id, block_ids[0]);
                }
            } else {
                editor.remove_blocks(
                    HashSet::from_iter(self.invoked_slash_command_blocks.remove(&command_id)),
                    None,
                    cx,
                )
            };
        });
    }

    fn patches_updated(
        &mut self,
        removed: &Vec<Range<text::Anchor>>,
        updated: &Vec<Range<text::Anchor>>,
        cx: &mut ViewContext<ContextEditor>,
    ) {
        let this = cx.view().downgrade();
        let mut removed_crease_ids = Vec::new();
        let mut removed_block_ids = HashSet::default();
        let mut editors_to_close = Vec::new();
        for range in removed {
            if let Some(state) = self.patches.remove(range) {
                editors_to_close.extend(state.editor.and_then(|state| state.editor.upgrade()));
                removed_block_ids.insert(state.footer_block_id);
                removed_crease_ids.push(state.crease_id);
            }
        }

        self.editor.update(cx, |editor, cx| {
            let snapshot = editor.snapshot(cx);
            let multibuffer = &snapshot.buffer_snapshot;
            let (&excerpt_id, _, _) = multibuffer.as_singleton().unwrap();

            let mut replaced_blocks = HashMap::default();
            for range in updated {
                let Some(patch) = self.context.read(cx).patch_for_range(&range, cx).cloned() else {
                    continue;
                };

                let path_count = patch.path_count();
                let patch_start = multibuffer
                    .anchor_in_excerpt(excerpt_id, patch.range.start)
                    .unwrap();
                let patch_end = multibuffer
                    .anchor_in_excerpt(excerpt_id, patch.range.end)
                    .unwrap();
                let render_block: RenderBlock = Box::new({
                    let this = this.clone();
                    let patch_range = range.clone();
                    move |cx: &mut BlockContext<'_, '_>| {
                        let max_width = cx.max_width;
                        let gutter_width = cx.gutter_dimensions.full_width();
                        let block_id = cx.block_id;
                        this.update(&mut **cx, |this, cx| {
                            this.render_patch_footer(
                                patch_range.clone(),
                                max_width,
                                gutter_width,
                                block_id,
                                cx,
                            )
                        })
                        .ok()
                        .flatten()
                        .unwrap_or_else(|| Empty.into_any())
                    }
                });

                let header_placeholder = FoldPlaceholder {
                    render: {
                        let this = this.clone();
                        let patch_range = range.clone();
                        Arc::new(move |fold_id, _range, cx| {
                            this.update(cx, |this, cx| {
                                this.render_patch_header(patch_range.clone(), fold_id, cx)
                            })
                            .ok()
                            .flatten()
                            .unwrap_or_else(|| Empty.into_any())
                        })
                    },
                    constrain_width: false,
                    merge_adjacent: false,
                };

                let should_refold;
                if let Some(state) = self.patches.get_mut(&range) {
                    replaced_blocks.insert(state.footer_block_id, render_block);
                    if let Some(editor_state) = &state.editor {
                        if editor_state.opened_patch != patch {
                            state.update_task = Some({
                                let this = this.clone();
                                cx.spawn(|_, cx| async move {
                                    Self::update_patch_editor(this.clone(), patch, cx)
                                        .await
                                        .log_err();
                                })
                            });
                        }
                    }

                    should_refold =
                        snapshot.intersects_fold(patch_start.to_offset(&snapshot.buffer_snapshot));
                } else {
                    let block_ids = editor.insert_blocks(
                        [BlockProperties {
                            height: path_count as u32 + 1,
                            style: BlockStyle::Flex,
                            render: render_block,
                            placement: BlockPlacement::Below(patch_start),
                            priority: 0,
                        }],
                        None,
                        cx,
                    );

                    let new_crease_ids = editor.insert_creases(
                        [Crease::new(
                            patch_start..patch_end,
                            header_placeholder.clone(),
                            fold_toggle("patch-header"),
                            |_, _, _| Empty.into_any_element(),
                        )],
                        cx,
                    );

                    self.patches.insert(
                        range.clone(),
                        PatchViewState {
                            footer_block_id: block_ids[0],
                            crease_id: new_crease_ids[0],
                            editor: None,
                            update_task: None,
                        },
                    );

                    should_refold = true;
                }

                if should_refold {
                    editor.unfold_ranges([patch_start..patch_end], true, false, cx);
                    editor.fold_ranges([(patch_start..patch_end, header_placeholder)], false, cx);
                }
            }

            editor.remove_creases(removed_crease_ids, cx);
            editor.remove_blocks(removed_block_ids, None, cx);
            editor.replace_blocks(replaced_blocks, None, cx);
        });

        for editor in editors_to_close {
            self.close_patch_editor(editor, cx);
        }

        self.update_active_patch(cx);
    }

    fn insert_slash_command_output_sections(
        &mut self,
        sections: impl IntoIterator<Item = SlashCommandOutputSection<language::Anchor>>,
        expand_result: bool,
        cx: &mut ViewContext<Self>,
    ) {
        self.editor.update(cx, |editor, cx| {
            let buffer = editor.buffer().read(cx).snapshot(cx);
            let excerpt_id = *buffer.as_singleton().unwrap().0;
            let mut buffer_rows_to_fold = BTreeSet::new();
            let mut creases = Vec::new();
            for section in sections {
                let start = buffer
                    .anchor_in_excerpt(excerpt_id, section.range.start)
                    .unwrap();
                let end = buffer
                    .anchor_in_excerpt(excerpt_id, section.range.end)
                    .unwrap();
                let buffer_row = MultiBufferRow(start.to_point(&buffer).row);
                buffer_rows_to_fold.insert(buffer_row);
                creases.push(
                    Crease::new(
                        start..end,
                        FoldPlaceholder {
                            render: render_fold_icon_button(
                                cx.view().downgrade(),
                                section.icon,
                                section.label.clone(),
                            ),
                            constrain_width: false,
                            merge_adjacent: false,
                        },
                        render_slash_command_output_toggle,
                        |_, _, _| Empty.into_any_element(),
                    )
                    .with_metadata(CreaseMetadata {
                        icon: section.icon,
                        label: section.label,
                    }),
                );
            }

            editor.insert_creases(creases, cx);

            if expand_result {
                buffer_rows_to_fold.clear();
            }
            for buffer_row in buffer_rows_to_fold.into_iter().rev() {
                editor.fold_at(&FoldAt { buffer_row }, cx);
            }
        });
    }

    fn handle_editor_event(
        &mut self,
        _: View<Editor>,
        event: &EditorEvent,
        cx: &mut ViewContext<Self>,
    ) {
        match event {
            EditorEvent::ScrollPositionChanged { autoscroll, .. } => {
                let cursor_scroll_position = self.cursor_scroll_position(cx);
                if *autoscroll {
                    self.scroll_position = cursor_scroll_position;
                } else if self.scroll_position != cursor_scroll_position {
                    self.scroll_position = None;
                }
            }
            EditorEvent::SelectionsChanged { .. } => {
                self.scroll_position = self.cursor_scroll_position(cx);
                self.update_active_patch(cx);
            }
            _ => {}
        }
        cx.emit(event.clone());
    }

    fn active_patch(&self) -> Option<(Range<text::Anchor>, &PatchViewState)> {
        let patch = self.active_patch.as_ref()?;
        Some((patch.clone(), self.patches.get(&patch)?))
    }

    fn update_active_patch(&mut self, cx: &mut ViewContext<Self>) {
        let newest_cursor = self.editor.read(cx).selections.newest::<Point>(cx).head();
        let context = self.context.read(cx);

        let new_patch = context.patch_containing(newest_cursor, cx).cloned();

        if new_patch.as_ref().map(|p| &p.range) == self.active_patch.as_ref() {
            return;
        }

        if let Some(old_patch_range) = self.active_patch.take() {
            if let Some(patch_state) = self.patches.get_mut(&old_patch_range) {
                if let Some(state) = patch_state.editor.take() {
                    if let Some(editor) = state.editor.upgrade() {
                        self.close_patch_editor(editor, cx);
                    }
                }
            }
        }

        if let Some(new_patch) = new_patch {
            self.active_patch = Some(new_patch.range.clone());

            if let Some(patch_state) = self.patches.get_mut(&new_patch.range) {
                let mut editor = None;
                if let Some(state) = &patch_state.editor {
                    if let Some(opened_editor) = state.editor.upgrade() {
                        editor = Some(opened_editor);
                    }
                }

                if let Some(editor) = editor {
                    self.workspace
                        .update(cx, |workspace, cx| {
                            workspace.activate_item(&editor, true, false, cx);
                        })
                        .ok();
                } else {
                    patch_state.update_task = Some(cx.spawn(move |this, cx| async move {
                        Self::open_patch_editor(this, new_patch, cx).await.log_err();
                    }));
                }
            }
        }
    }

    fn close_patch_editor(
        &mut self,
        editor: View<ProposedChangesEditor>,
        cx: &mut ViewContext<ContextEditor>,
    ) {
        self.workspace
            .update(cx, |workspace, cx| {
                if let Some(pane) = workspace.pane_for(&editor) {
                    pane.update(cx, |pane, cx| {
                        let item_id = editor.entity_id();
                        if !editor.read(cx).focus_handle(cx).is_focused(cx) {
                            pane.close_item_by_id(item_id, SaveIntent::Skip, cx)
                                .detach_and_log_err(cx);
                        }
                    });
                }
            })
            .ok();
    }

    async fn open_patch_editor(
        this: WeakView<Self>,
        patch: AssistantPatch,
        mut cx: AsyncWindowContext,
    ) -> Result<()> {
        let project = this.update(&mut cx, |this, _| this.project.clone())?;
        let resolved_patch = patch.resolve(project.clone(), &mut cx).await;

        let editor = cx.new_view(|cx| {
            let editor = ProposedChangesEditor::new(
                patch.title.clone(),
                resolved_patch
                    .edit_groups
                    .iter()
                    .map(|(buffer, groups)| ProposedChangeLocation {
                        buffer: buffer.clone(),
                        ranges: groups
                            .iter()
                            .map(|group| group.context_range.clone())
                            .collect(),
                    })
                    .collect(),
                Some(project.clone()),
                cx,
            );
            resolved_patch.apply(&editor, cx);
            editor
        })?;

        this.update(&mut cx, |this, cx| {
            if let Some(patch_state) = this.patches.get_mut(&patch.range) {
                patch_state.editor = Some(PatchEditorState {
                    editor: editor.downgrade(),
                    opened_patch: patch,
                });
                patch_state.update_task.take();
            }

            this.workspace
                .update(cx, |workspace, cx| {
                    workspace.add_item_to_active_pane(Box::new(editor.clone()), None, false, cx)
                })
                .log_err();
        })?;

        Ok(())
    }

    async fn update_patch_editor(
        this: WeakView<Self>,
        patch: AssistantPatch,
        mut cx: AsyncWindowContext,
    ) -> Result<()> {
        let project = this.update(&mut cx, |this, _| this.project.clone())?;
        let resolved_patch = patch.resolve(project.clone(), &mut cx).await;
        this.update(&mut cx, |this, cx| {
            let patch_state = this.patches.get_mut(&patch.range)?;

            let locations = resolved_patch
                .edit_groups
                .iter()
                .map(|(buffer, groups)| ProposedChangeLocation {
                    buffer: buffer.clone(),
                    ranges: groups
                        .iter()
                        .map(|group| group.context_range.clone())
                        .collect(),
                })
                .collect();

            if let Some(state) = &mut patch_state.editor {
                if let Some(editor) = state.editor.upgrade() {
                    editor.update(cx, |editor, cx| {
                        editor.set_title(patch.title.clone(), cx);
                        editor.reset_locations(locations, cx);
                        resolved_patch.apply(editor, cx);
                    });

                    state.opened_patch = patch;
                } else {
                    patch_state.editor.take();
                }
            }
            patch_state.update_task.take();

            Some(())
        })?;
        Ok(())
    }

    fn handle_editor_search_event(
        &mut self,
        _: View<Editor>,
        event: &SearchEvent,
        cx: &mut ViewContext<Self>,
    ) {
        cx.emit(event.clone());
    }

    fn cursor_scroll_position(&self, cx: &mut ViewContext<Self>) -> Option<ScrollPosition> {
        self.editor.update(cx, |editor, cx| {
            let snapshot = editor.snapshot(cx);
            let cursor = editor.selections.newest_anchor().head();
            let cursor_row = cursor
                .to_display_point(&snapshot.display_snapshot)
                .row()
                .as_f32();
            let scroll_position = editor
                .scroll_manager
                .anchor()
                .scroll_position(&snapshot.display_snapshot);

            let scroll_bottom = scroll_position.y + editor.visible_line_count().unwrap_or(0.);
            if (scroll_position.y..scroll_bottom).contains(&cursor_row) {
                Some(ScrollPosition {
                    cursor,
                    offset_before_cursor: point(scroll_position.x, cursor_row - scroll_position.y),
                })
            } else {
                None
            }
        })
    }

    fn update_message_headers(&mut self, cx: &mut ViewContext<Self>) {
        self.editor.update(cx, |editor, cx| {
            let buffer = editor.buffer().read(cx).snapshot(cx);

            let excerpt_id = *buffer.as_singleton().unwrap().0;
            let mut old_blocks = std::mem::take(&mut self.blocks);
            let mut blocks_to_remove: HashMap<_, _> = old_blocks
                .iter()
                .map(|(message_id, (_, block_id))| (*message_id, *block_id))
                .collect();
            let mut blocks_to_replace: HashMap<_, RenderBlock> = Default::default();

            let render_block = |message: MessageMetadata| -> RenderBlock {
                Box::new({
                    let context = self.context.clone();
                    move |cx| {
                        let message_id = MessageId(message.timestamp);
                        let show_spinner = message.role == Role::Assistant
                            && message.status == MessageStatus::Pending;

                        let label = match message.role {
                            Role::User => {
                                Label::new("You").color(Color::Default).into_any_element()
                            }
                            Role::Assistant => {
                                let label = Label::new("Assistant").color(Color::Info);
                                if show_spinner {
                                    label
                                        .with_animation(
                                            "pulsating-label",
                                            Animation::new(Duration::from_secs(2))
                                                .repeat()
                                                .with_easing(pulsating_between(0.4, 0.8)),
                                            |label, delta| label.alpha(delta),
                                        )
                                        .into_any_element()
                                } else {
                                    label.into_any_element()
                                }
                            }

                            Role::System => Label::new("System")
                                .color(Color::Warning)
                                .into_any_element(),
                        };

                        let sender = ButtonLike::new("role")
                            .style(ButtonStyle::Filled)
                            .child(label)
                            .tooltip(|cx| {
                                Tooltip::with_meta(
                                    "Toggle message role",
                                    None,
                                    "Available roles: You (User), Assistant, System",
                                    cx,
                                )
                            })
                            .on_click({
                                let context = context.clone();
                                move |_, cx| {
                                    context.update(cx, |context, cx| {
                                        context.cycle_message_roles(
                                            HashSet::from_iter(Some(message_id)),
                                            cx,
                                        )
                                    })
                                }
                            });

                        h_flex()
                            .id(("message_header", message_id.as_u64()))
                            .pl(cx.gutter_dimensions.full_width())
                            .h_11()
                            .w_full()
                            .relative()
                            .gap_1()
                            .child(sender)
                            .children(match &message.cache {
                                Some(cache) if cache.is_final_anchor => match cache.status {
                                    CacheStatus::Cached => Some(
                                        div()
                                            .id("cached")
                                            .child(
                                                Icon::new(IconName::DatabaseZap)
                                                    .size(IconSize::XSmall)
                                                    .color(Color::Hint),
                                            )
                                            .tooltip(|cx| {
                                                Tooltip::with_meta(
                                                    "Context cached",
                                                    None,
                                                    "Large messages cached to optimize performance",
                                                    cx,
                                                )
                                            })
                                            .into_any_element(),
                                    ),
                                    CacheStatus::Pending => Some(
                                        div()
                                            .child(
                                                Icon::new(IconName::Ellipsis)
                                                    .size(IconSize::XSmall)
                                                    .color(Color::Hint),
                                            )
                                            .into_any_element(),
                                    ),
                                },
                                _ => None,
                            })
                            .children(match &message.status {
                                MessageStatus::Error(error) => Some(
                                    Button::new("show-error", "Error")
                                        .color(Color::Error)
                                        .selected_label_color(Color::Error)
                                        .selected_icon_color(Color::Error)
                                        .icon(IconName::XCircle)
                                        .icon_color(Color::Error)
                                        .icon_size(IconSize::Small)
                                        .icon_position(IconPosition::Start)
                                        .tooltip(move |cx| {
                                            Tooltip::with_meta(
                                                "Error interacting with language model",
                                                None,
                                                "Click for more details",
                                                cx,
                                            )
                                        })
                                        .on_click({
                                            let context = context.clone();
                                            let error = error.clone();
                                            move |_, cx| {
                                                context.update(cx, |_, cx| {
                                                    cx.emit(ContextEvent::ShowAssistError(
                                                        error.clone(),
                                                    ));
                                                });
                                            }
                                        })
                                        .into_any_element(),
                                ),
                                MessageStatus::Canceled => Some(
                                    ButtonLike::new("canceled")
                                        .child(Icon::new(IconName::XCircle).color(Color::Disabled))
                                        .child(
                                            Label::new("Canceled")
                                                .size(LabelSize::Small)
                                                .color(Color::Disabled),
                                        )
                                        .tooltip(move |cx| {
                                            Tooltip::with_meta(
                                                "Canceled",
                                                None,
                                                "Interaction with the assistant was canceled",
                                                cx,
                                            )
                                        })
                                        .into_any_element(),
                                ),
                                _ => None,
                            })
                            .into_any_element()
                    }
                })
            };
            let create_block_properties = |message: &Message| BlockProperties {
                height: 2,
                style: BlockStyle::Sticky,
                placement: BlockPlacement::Above(
                    buffer
                        .anchor_in_excerpt(excerpt_id, message.anchor_range.start)
                        .unwrap(),
                ),
                priority: usize::MAX,
                render: render_block(MessageMetadata::from(message)),
            };
            let mut new_blocks = vec![];
            let mut block_index_to_message = vec![];
            for message in self.context.read(cx).messages(cx) {
                if let Some(_) = blocks_to_remove.remove(&message.id) {
                    // This is an old message that we might modify.
                    let Some((meta, block_id)) = old_blocks.get_mut(&message.id) else {
                        debug_assert!(
                            false,
                            "old_blocks should contain a message_id we've just removed."
                        );
                        continue;
                    };
                    // Should we modify it?
                    let message_meta = MessageMetadata::from(&message);
                    if meta != &message_meta {
                        blocks_to_replace.insert(*block_id, render_block(message_meta.clone()));
                        *meta = message_meta;
                    }
                } else {
                    // This is a new message.
                    new_blocks.push(create_block_properties(&message));
                    block_index_to_message.push((message.id, MessageMetadata::from(&message)));
                }
            }
            editor.replace_blocks(blocks_to_replace, None, cx);
            editor.remove_blocks(blocks_to_remove.into_values().collect(), None, cx);

            let ids = editor.insert_blocks(new_blocks, None, cx);
            old_blocks.extend(ids.into_iter().zip(block_index_to_message).map(
                |(block_id, (message_id, message_meta))| (message_id, (message_meta, block_id)),
            ));
            self.blocks = old_blocks;
        });
    }

    /// Returns either the selected text, or the content of the Markdown code
    /// block surrounding the cursor.
    fn get_selection_or_code_block(
        context_editor_view: &View<ContextEditor>,
        cx: &mut ViewContext<Workspace>,
    ) -> Option<(String, bool)> {
        const CODE_FENCE_DELIMITER: &'static str = "```";

        let context_editor = context_editor_view.read(cx).editor.read(cx);

        if context_editor.selections.newest::<Point>(cx).is_empty() {
            let snapshot = context_editor.buffer().read(cx).snapshot(cx);
            let (_, _, snapshot) = snapshot.as_singleton()?;

            let head = context_editor.selections.newest::<Point>(cx).head();
            let offset = snapshot.point_to_offset(head);

            let surrounding_code_block_range = find_surrounding_code_block(snapshot, offset)?;
            let mut text = snapshot
                .text_for_range(surrounding_code_block_range)
                .collect::<String>();

            // If there is no newline trailing the closing three-backticks, then
            // tree-sitter-md extends the range of the content node to include
            // the backticks.
            if text.ends_with(CODE_FENCE_DELIMITER) {
                text.drain((text.len() - CODE_FENCE_DELIMITER.len())..);
            }

            (!text.is_empty()).then_some((text, true))
        } else {
            let anchor = context_editor.selections.newest_anchor();
            let text = context_editor
                .buffer()
                .read(cx)
                .read(cx)
                .text_for_range(anchor.range())
                .collect::<String>();

            (!text.is_empty()).then_some((text, false))
        }
    }

    fn insert_selection(
        workspace: &mut Workspace,
        _: &InsertIntoEditor,
        cx: &mut ViewContext<Workspace>,
    ) {
        let Some(panel) = workspace.panel::<AssistantPanel>(cx) else {
            return;
        };
        let Some(context_editor_view) = panel.read(cx).active_context_editor(cx) else {
            return;
        };
        let Some(active_editor_view) = workspace
            .active_item(cx)
            .and_then(|item| item.act_as::<Editor>(cx))
        else {
            return;
        };

        if let Some((text, _)) = Self::get_selection_or_code_block(&context_editor_view, cx) {
            active_editor_view.update(cx, |editor, cx| {
                editor.insert(&text, cx);
                editor.focus(cx);
            })
        }
    }

    fn copy_code(workspace: &mut Workspace, _: &CopyCode, cx: &mut ViewContext<Workspace>) {
        let result = maybe!({
            let panel = workspace.panel::<AssistantPanel>(cx)?;
            let context_editor_view = panel.read(cx).active_context_editor(cx)?;
            Self::get_selection_or_code_block(&context_editor_view, cx)
        });
        let Some((text, is_code_block)) = result else {
            return;
        };

        cx.write_to_clipboard(ClipboardItem::new_string(text));

        struct CopyToClipboardToast;
        workspace.show_toast(
            Toast::new(
                NotificationId::unique::<CopyToClipboardToast>(),
                format!(
                    "{} copied to clipboard.",
                    if is_code_block {
                        "Code block"
                    } else {
                        "Selection"
                    }
                ),
            )
            .autohide(),
            cx,
        );
    }

    fn insert_dragged_files(
        workspace: &mut Workspace,
        action: &InsertDraggedFiles,
        cx: &mut ViewContext<Workspace>,
    ) {
        let Some(panel) = workspace.panel::<AssistantPanel>(cx) else {
            return;
        };
        let Some(context_editor_view) = panel.read(cx).active_context_editor(cx) else {
            return;
        };

        let project = workspace.project().clone();

        let paths = match action {
            InsertDraggedFiles::ProjectPaths(paths) => Task::ready((paths.clone(), vec![])),
            InsertDraggedFiles::ExternalFiles(paths) => {
                let tasks = paths
                    .clone()
                    .into_iter()
                    .map(|path| Workspace::project_path_for_path(project.clone(), &path, false, cx))
                    .collect::<Vec<_>>();

                cx.spawn(move |_, cx| async move {
                    let mut paths = vec![];
                    let mut worktrees = vec![];

                    let opened_paths = futures::future::join_all(tasks).await;
                    for (worktree, project_path) in opened_paths.into_iter().flatten() {
                        let Ok(worktree_root_name) =
                            worktree.read_with(&cx, |worktree, _| worktree.root_name().to_string())
                        else {
                            continue;
                        };

                        let mut full_path = PathBuf::from(worktree_root_name.clone());
                        full_path.push(&project_path.path);
                        paths.push(full_path);
                        worktrees.push(worktree);
                    }

                    (paths, worktrees)
                })
            }
        };

        cx.spawn(|_, mut cx| async move {
            let (paths, dragged_file_worktrees) = paths.await;
            let cmd_name = file_command::FileSlashCommand.name();

            context_editor_view
                .update(&mut cx, |context_editor, cx| {
                    let file_argument = paths
                        .into_iter()
                        .map(|path| path.to_string_lossy().to_string())
                        .collect::<Vec<_>>()
                        .join(" ");

                    context_editor.editor.update(cx, |editor, cx| {
                        editor.insert("\n", cx);
                        editor.insert(&format!("/{} {}", cmd_name, file_argument), cx);
                    });

                    context_editor.confirm_command(&ConfirmCommand, cx);

                    context_editor
                        .dragged_file_worktrees
                        .extend(dragged_file_worktrees);
                })
                .log_err();
        })
        .detach();
    }

    fn quote_selection(
        workspace: &mut Workspace,
        _: &QuoteSelection,
        cx: &mut ViewContext<Workspace>,
    ) {
        let Some(panel) = workspace.panel::<AssistantPanel>(cx) else {
            return;
        };
        let Some(editor) = workspace
            .active_item(cx)
            .and_then(|item| item.act_as::<Editor>(cx))
        else {
            return;
        };

        let mut creases = vec![];
        editor.update(cx, |editor, cx| {
            let selections = editor.selections.all_adjusted(cx);
            let buffer = editor.buffer().read(cx).snapshot(cx);
            for selection in selections {
                let range = editor::ToOffset::to_offset(&selection.start, &buffer)
                    ..editor::ToOffset::to_offset(&selection.end, &buffer);
                let selected_text = buffer.text_for_range(range.clone()).collect::<String>();
                if selected_text.is_empty() {
                    continue;
                }
                let start_language = buffer.language_at(range.start);
                let end_language = buffer.language_at(range.end);
                let language_name = if start_language == end_language {
                    start_language.map(|language| language.code_fence_block_name())
                } else {
                    None
                };
                let language_name = language_name.as_deref().unwrap_or("");
                let filename = buffer
                    .file_at(selection.start)
                    .map(|file| file.full_path(cx));
                let text = if language_name == "markdown" {
                    selected_text
                        .lines()
                        .map(|line| format!("> {}", line))
                        .collect::<Vec<_>>()
                        .join("\n")
                } else {
                    let start_symbols = buffer
                        .symbols_containing(selection.start, None)
                        .map(|(_, symbols)| symbols);
                    let end_symbols = buffer
                        .symbols_containing(selection.end, None)
                        .map(|(_, symbols)| symbols);

                    let outline_text = if let Some((start_symbols, end_symbols)) =
                        start_symbols.zip(end_symbols)
                    {
                        Some(
                            start_symbols
                                .into_iter()
                                .zip(end_symbols)
                                .take_while(|(a, b)| a == b)
                                .map(|(a, _)| a.text)
                                .collect::<Vec<_>>()
                                .join(" > "),
                        )
                    } else {
                        None
                    };

                    let line_comment_prefix = start_language
                        .and_then(|l| l.default_scope().line_comment_prefixes().first().cloned());

                    let fence = codeblock_fence_for_path(
                        filename.as_deref(),
                        Some(selection.start.row..=selection.end.row),
                    );

                    if let Some((line_comment_prefix, outline_text)) =
                        line_comment_prefix.zip(outline_text)
                    {
                        let breadcrumb =
                            format!("{line_comment_prefix}Excerpt from: {outline_text}\n");
                        format!("{fence}{breadcrumb}{selected_text}\n```")
                    } else {
                        format!("{fence}{selected_text}\n```")
                    }
                };
                let crease_title = if let Some(path) = filename {
                    let start_line = selection.start.row + 1;
                    let end_line = selection.end.row + 1;
                    if start_line == end_line {
                        format!("{}, Line {}", path.display(), start_line)
                    } else {
                        format!("{}, Lines {} to {}", path.display(), start_line, end_line)
                    }
                } else {
                    "Quoted selection".to_string()
                };
                creases.push((text, crease_title));
            }
        });
        if creases.is_empty() {
            return;
        }
        // Activate the panel
        if !panel.focus_handle(cx).contains_focused(cx) {
            workspace.toggle_panel_focus::<AssistantPanel>(cx);
        }

        panel.update(cx, |_, cx| {
            // Wait to create a new context until the workspace is no longer
            // being updated.
            cx.defer(move |panel, cx| {
                if let Some(context) = panel
                    .active_context_editor(cx)
                    .or_else(|| panel.new_context(cx))
                {
                    context.update(cx, |context, cx| {
                        context.editor.update(cx, |editor, cx| {
                            editor.insert("\n", cx);
                            for (text, crease_title) in creases {
                                let point = editor.selections.newest::<Point>(cx).head();
                                let start_row = MultiBufferRow(point.row);

                                editor.insert(&text, cx);

                                let snapshot = editor.buffer().read(cx).snapshot(cx);
                                let anchor_before = snapshot.anchor_after(point);
                                let anchor_after = editor
                                    .selections
                                    .newest_anchor()
                                    .head()
                                    .bias_left(&snapshot);

                                editor.insert("\n", cx);

                                let fold_placeholder = quote_selection_fold_placeholder(
                                    crease_title,
                                    cx.view().downgrade(),
                                );
                                let crease = Crease::new(
                                    anchor_before..anchor_after,
                                    fold_placeholder,
                                    render_quote_selection_output_toggle,
                                    |_, _, _| Empty.into_any(),
                                );
                                editor.insert_creases(vec![crease], cx);
                                editor.fold_at(
                                    &FoldAt {
                                        buffer_row: start_row,
                                    },
                                    cx,
                                );
                            }
                        })
                    });
                };
            });
        });
    }

    fn copy(&mut self, _: &editor::actions::Copy, cx: &mut ViewContext<Self>) {
        if self.editor.read(cx).selections.count() == 1 {
            let (copied_text, metadata, _) = self.get_clipboard_contents(cx);
            cx.write_to_clipboard(ClipboardItem::new_string_with_json_metadata(
                copied_text,
                metadata,
            ));
            cx.stop_propagation();
            return;
        }

        cx.propagate();
    }

    fn cut(&mut self, _: &editor::actions::Cut, cx: &mut ViewContext<Self>) {
        if self.editor.read(cx).selections.count() == 1 {
            let (copied_text, metadata, selections) = self.get_clipboard_contents(cx);

            self.editor.update(cx, |editor, cx| {
                editor.transact(cx, |this, cx| {
                    this.change_selections(Some(Autoscroll::fit()), cx, |s| {
                        s.select(selections);
                    });
                    this.insert("", cx);
                    cx.write_to_clipboard(ClipboardItem::new_string_with_json_metadata(
                        copied_text,
                        metadata,
                    ));
                });
            });

            cx.stop_propagation();
            return;
        }

        cx.propagate();
    }

    fn get_clipboard_contents(
        &mut self,
        cx: &mut ViewContext<Self>,
    ) -> (String, CopyMetadata, Vec<text::Selection<usize>>) {
        let (snapshot, selection, creases) = self.editor.update(cx, |editor, cx| {
            let mut selection = editor.selections.newest::<Point>(cx);
            let snapshot = editor.buffer().read(cx).snapshot(cx);

            let is_entire_line = selection.is_empty() || editor.selections.line_mode;
            if is_entire_line {
                selection.start = Point::new(selection.start.row, 0);
                selection.end =
                    cmp::min(snapshot.max_point(), Point::new(selection.start.row + 1, 0));
                selection.goal = SelectionGoal::None;
            }

            let selection_start = snapshot.point_to_offset(selection.start);

            (
                snapshot.clone(),
                selection.clone(),
                editor.display_map.update(cx, |display_map, cx| {
                    display_map
                        .snapshot(cx)
                        .crease_snapshot
                        .creases_in_range(
                            MultiBufferRow(selection.start.row)
                                ..MultiBufferRow(selection.end.row + 1),
                            &snapshot,
                        )
                        .filter_map(|crease| {
                            if let Some(metadata) = &crease.metadata {
                                let start = crease
                                    .range
                                    .start
                                    .to_offset(&snapshot)
                                    .saturating_sub(selection_start);
                                let end = crease
                                    .range
                                    .end
                                    .to_offset(&snapshot)
                                    .saturating_sub(selection_start);

                                let range_relative_to_selection = start..end;

                                if range_relative_to_selection.is_empty() {
                                    None
                                } else {
                                    Some(SelectedCreaseMetadata {
                                        range_relative_to_selection,
                                        crease: metadata.clone(),
                                    })
                                }
                            } else {
                                None
                            }
                        })
                        .collect::<Vec<_>>()
                }),
            )
        });

        let selection = selection.map(|point| snapshot.point_to_offset(point));
        let context = self.context.read(cx);

        let mut text = String::new();
        for message in context.messages(cx) {
            if message.offset_range.start >= selection.range().end {
                break;
            } else if message.offset_range.end >= selection.range().start {
                let range = cmp::max(message.offset_range.start, selection.range().start)
                    ..cmp::min(message.offset_range.end, selection.range().end);
                if !range.is_empty() {
                    for chunk in context.buffer().read(cx).text_for_range(range) {
                        text.push_str(chunk);
                    }
                    if message.offset_range.end < selection.range().end {
                        text.push('\n');
                    }
                }
            }
        }

        (text, CopyMetadata { creases }, vec![selection])
    }

    fn paste(&mut self, action: &editor::actions::Paste, cx: &mut ViewContext<Self>) {
        cx.stop_propagation();

        let images = if let Some(item) = cx.read_from_clipboard() {
            item.into_entries()
                .filter_map(|entry| {
                    if let ClipboardEntry::Image(image) = entry {
                        Some(image)
                    } else {
                        None
                    }
                })
                .collect()
        } else {
            Vec::new()
        };

        let metadata = if let Some(item) = cx.read_from_clipboard() {
            item.entries().first().and_then(|entry| {
                if let ClipboardEntry::String(text) = entry {
                    text.metadata_json::<CopyMetadata>()
                } else {
                    None
                }
            })
        } else {
            None
        };

        if images.is_empty() {
            self.editor.update(cx, |editor, cx| {
                let paste_position = editor.selections.newest::<usize>(cx).head();
                editor.paste(action, cx);

                if let Some(metadata) = metadata {
                    let buffer = editor.buffer().read(cx).snapshot(cx);

                    let mut buffer_rows_to_fold = BTreeSet::new();
                    let weak_editor = cx.view().downgrade();
                    editor.insert_creases(
                        metadata.creases.into_iter().map(|metadata| {
                            let start = buffer.anchor_after(
                                paste_position + metadata.range_relative_to_selection.start,
                            );
                            let end = buffer.anchor_before(
                                paste_position + metadata.range_relative_to_selection.end,
                            );

                            let buffer_row = MultiBufferRow(start.to_point(&buffer).row);
                            buffer_rows_to_fold.insert(buffer_row);
                            Crease::new(
                                start..end,
                                FoldPlaceholder {
                                    constrain_width: false,
                                    render: render_fold_icon_button(
                                        weak_editor.clone(),
                                        metadata.crease.icon,
                                        metadata.crease.label.clone(),
                                    ),
                                    merge_adjacent: false,
                                },
                                render_slash_command_output_toggle,
                                |_, _, _| Empty.into_any(),
                            )
                            .with_metadata(metadata.crease.clone())
                        }),
                        cx,
                    );
                    for buffer_row in buffer_rows_to_fold.into_iter().rev() {
                        editor.fold_at(&FoldAt { buffer_row }, cx);
                    }
                }
            });
        } else {
            let mut image_positions = Vec::new();
            self.editor.update(cx, |editor, cx| {
                editor.transact(cx, |editor, cx| {
                    let edits = editor
                        .selections
                        .all::<usize>(cx)
                        .into_iter()
                        .map(|selection| (selection.start..selection.end, "\n"));
                    editor.edit(edits, cx);

                    let snapshot = editor.buffer().read(cx).snapshot(cx);
                    for selection in editor.selections.all::<usize>(cx) {
                        image_positions.push(snapshot.anchor_before(selection.end));
                    }
                });
            });

            self.context.update(cx, |context, cx| {
                for image in images {
                    let Some(render_image) = image.to_image_data(cx).log_err() else {
                        continue;
                    };
                    let image_id = image.id();
                    let image_task = LanguageModelImage::from_image(image, cx).shared();

                    for image_position in image_positions.iter() {
                        context.insert_content(
                            Content::Image {
                                anchor: image_position.text_anchor,
                                image_id,
                                image: image_task.clone(),
                                render_image: render_image.clone(),
                            },
                            cx,
                        );
                    }
                }
            });
        }
    }

    fn update_image_blocks(&mut self, cx: &mut ViewContext<Self>) {
        self.editor.update(cx, |editor, cx| {
            let buffer = editor.buffer().read(cx).snapshot(cx);
            let excerpt_id = *buffer.as_singleton().unwrap().0;
            let old_blocks = std::mem::take(&mut self.image_blocks);
            let new_blocks = self
                .context
                .read(cx)
                .contents(cx)
                .filter_map(|content| {
                    if let Content::Image {
                        anchor,
                        render_image,
                        ..
                    } = content
                    {
                        Some((anchor, render_image))
                    } else {
                        None
                    }
                })
                .filter_map(|(anchor, render_image)| {
                    const MAX_HEIGHT_IN_LINES: u32 = 8;
                    let anchor = buffer.anchor_in_excerpt(excerpt_id, anchor).unwrap();
                    let image = render_image.clone();
                    anchor.is_valid(&buffer).then(|| BlockProperties {
                        placement: BlockPlacement::Above(anchor),
                        height: MAX_HEIGHT_IN_LINES,
                        style: BlockStyle::Sticky,
                        render: Box::new(move |cx| {
                            let image_size = size_for_image(
                                &image,
                                size(
                                    cx.max_width - cx.gutter_dimensions.full_width(),
                                    MAX_HEIGHT_IN_LINES as f32 * cx.line_height,
                                ),
                            );
                            h_flex()
                                .pl(cx.gutter_dimensions.full_width())
                                .child(
                                    img(image.clone())
                                        .object_fit(gpui::ObjectFit::ScaleDown)
                                        .w(image_size.width)
                                        .h(image_size.height),
                                )
                                .into_any_element()
                        }),
                        priority: 0,
                    })
                })
                .collect::<Vec<_>>();

            editor.remove_blocks(old_blocks, None, cx);
            let ids = editor.insert_blocks(new_blocks, None, cx);
            self.image_blocks = HashSet::from_iter(ids);
        });
    }

    fn split(&mut self, _: &Split, cx: &mut ViewContext<Self>) {
        self.context.update(cx, |context, cx| {
            let selections = self.editor.read(cx).selections.disjoint_anchors();
            for selection in selections.as_ref() {
                let buffer = self.editor.read(cx).buffer().read(cx).snapshot(cx);
                let range = selection
                    .map(|endpoint| endpoint.to_offset(&buffer))
                    .range();
                context.split_message(range, cx);
            }
        });
    }

    fn save(&mut self, _: &Save, cx: &mut ViewContext<Self>) {
        self.context.update(cx, |context, cx| {
            context.save(Some(Duration::from_millis(500)), self.fs.clone(), cx)
        });
    }

    fn title(&self, cx: &AppContext) -> Cow<str> {
        self.context
            .read(cx)
            .summary()
            .map(|summary| summary.text.clone())
            .map(Cow::Owned)
            .unwrap_or_else(|| Cow::Borrowed(DEFAULT_TAB_TITLE))
    }

    fn render_patch_header(
        &self,
        range: Range<text::Anchor>,
        _id: FoldId,
        cx: &mut ViewContext<Self>,
    ) -> Option<AnyElement> {
        let patch = self.context.read(cx).patch_for_range(&range, cx)?;
        let theme = cx.theme().clone();
        Some(
            h_flex()
                .px_1()
                .py_0p5()
                .border_b_1()
                .border_color(theme.status().info_border)
                .gap_1()
                .child(Icon::new(IconName::Diff).size(IconSize::Small))
                .child(Label::new(patch.title.clone()).size(LabelSize::Small))
                .into_any(),
        )
    }

    fn render_patch_footer(
        &mut self,
        range: Range<text::Anchor>,
        max_width: Pixels,
        gutter_width: Pixels,
        id: BlockId,
        cx: &mut ViewContext<Self>,
    ) -> Option<AnyElement> {
        let snapshot = self.editor.update(cx, |editor, cx| editor.snapshot(cx));
        let (excerpt_id, _buffer_id, _) = snapshot.buffer_snapshot.as_singleton().unwrap();
        let excerpt_id = *excerpt_id;
        let anchor = snapshot
            .buffer_snapshot
            .anchor_in_excerpt(excerpt_id, range.start)
            .unwrap();

        if !snapshot.intersects_fold(anchor) {
            return None;
        }

        let patch = self.context.read(cx).patch_for_range(&range, cx)?;
        let paths = patch
            .paths()
            .map(|p| SharedString::from(p.to_string()))
            .collect::<BTreeSet<_>>();

        Some(
            v_flex()
                .id(id)
                .pl(gutter_width)
                .w(max_width)
                .py_2()
                .cursor(CursorStyle::PointingHand)
                .on_click(cx.listener(move |this, _, cx| {
                    this.editor.update(cx, |editor, cx| {
                        editor.change_selections(None, cx, |selections| {
                            selections.select_ranges(vec![anchor..anchor]);
                        });
                    });
                    this.focus_active_patch(cx);
                }))
                .children(paths.into_iter().map(|path| {
                    h_flex()
                        .pl_1()
                        .gap_1()
                        .child(Icon::new(IconName::File).size(IconSize::Small))
                        .child(Label::new(path).size(LabelSize::Small))
                }))
                .when(patch.status == AssistantPatchStatus::Pending, |div| {
                    div.child(
                        Label::new("Generating")
                            .color(Color::Muted)
                            .size(LabelSize::Small)
                            .with_animation(
                                "pulsating-label",
                                Animation::new(Duration::from_secs(2))
                                    .repeat()
                                    .with_easing(pulsating_between(0.4, 1.)),
                                |label, delta| label.alpha(delta),
                            ),
                    )
                })
                .into_any(),
        )
    }

    fn render_notice(&self, cx: &mut ViewContext<Self>) -> Option<AnyElement> {
        use feature_flags::FeatureFlagAppExt;
        let nudge = self.assistant_panel.upgrade().map(|assistant_panel| {
            assistant_panel.read(cx).show_zed_ai_notice && cx.has_flag::<feature_flags::ZedPro>()
        });

        if nudge.map_or(false, |value| value) {
            Some(
                h_flex()
                    .p_3()
                    .border_b_1()
                    .border_color(cx.theme().colors().border_variant)
                    .bg(cx.theme().colors().editor_background)
                    .justify_between()
                    .child(
                        h_flex()
                            .gap_3()
                            .child(Icon::new(IconName::ZedAssistant).color(Color::Accent))
                            .child(Label::new("Zed AI is here! Get started by signing in →")),
                    )
                    .child(
                        Button::new("sign-in", "Sign in")
                            .size(ButtonSize::Compact)
                            .style(ButtonStyle::Filled)
                            .on_click(cx.listener(|this, _event, cx| {
                                let client = this
                                    .workspace
                                    .update(cx, |workspace, _| workspace.client().clone())
                                    .log_err();

                                if let Some(client) = client {
                                    cx.spawn(|this, mut cx| async move {
                                        client.authenticate_and_connect(true, &mut cx).await?;
                                        this.update(&mut cx, |_, cx| cx.notify())
                                    })
                                    .detach_and_log_err(cx)
                                }
                            })),
                    )
                    .into_any_element(),
            )
        } else if let Some(configuration_error) = configuration_error(cx) {
            let label = match configuration_error {
                ConfigurationError::NoProvider => "No LLM provider selected.",
                ConfigurationError::ProviderNotAuthenticated => "LLM provider is not configured.",
            };
            Some(
                h_flex()
                    .px_3()
                    .py_2()
                    .border_b_1()
                    .border_color(cx.theme().colors().border_variant)
                    .bg(cx.theme().colors().editor_background)
                    .justify_between()
                    .child(
                        h_flex()
                            .gap_3()
                            .child(
                                Icon::new(IconName::Warning)
                                    .size(IconSize::Small)
                                    .color(Color::Warning),
                            )
                            .child(Label::new(label)),
                    )
                    .child(
                        Button::new("open-configuration", "Configure Providers")
                            .size(ButtonSize::Compact)
                            .icon(Some(IconName::SlidersVertical))
                            .icon_size(IconSize::Small)
                            .icon_position(IconPosition::Start)
                            .style(ButtonStyle::Filled)
                            .on_click({
                                let focus_handle = self.focus_handle(cx).clone();
                                move |_event, cx| {
                                    focus_handle.dispatch_action(&ShowConfiguration, cx);
                                }
                            }),
                    )
                    .into_any_element(),
            )
        } else {
            None
        }
    }

    fn render_send_button(&self, cx: &mut ViewContext<Self>) -> impl IntoElement {
        let focus_handle = self.focus_handle(cx).clone();

        let (style, tooltip) = match token_state(&self.context, cx) {
            Some(TokenState::NoTokensLeft { .. }) => (
                ButtonStyle::Tinted(TintColor::Negative),
                Some(Tooltip::text("Token limit reached", cx)),
            ),
            Some(TokenState::HasMoreTokens {
                over_warn_threshold,
                ..
            }) => {
                let (style, tooltip) = if over_warn_threshold {
                    (
                        ButtonStyle::Tinted(TintColor::Warning),
                        Some(Tooltip::text("Token limit is close to exhaustion", cx)),
                    )
                } else {
                    (ButtonStyle::Filled, None)
                };
                (style, tooltip)
            }
            None => (ButtonStyle::Filled, None),
        };

        let provider = LanguageModelRegistry::read_global(cx).active_provider();

        let has_configuration_error = configuration_error(cx).is_some();
        let needs_to_accept_terms = self.show_accept_terms
            && provider
                .as_ref()
                .map_or(false, |provider| provider.must_accept_terms(cx));
        let disabled = has_configuration_error || needs_to_accept_terms;

        ButtonLike::new("send_button")
            .disabled(disabled)
            .style(style)
            .when_some(tooltip, |button, tooltip| {
                button.tooltip(move |_| tooltip.clone())
            })
            .layer(ElevationIndex::ModalSurface)
            .child(Label::new("Send"))
            .children(
                KeyBinding::for_action_in(&Assist, &focus_handle, cx)
                    .map(|binding| binding.into_any_element()),
            )
            .on_click(move |_event, cx| {
                focus_handle.dispatch_action(&Assist, cx);
            })
    }

    fn render_last_error(&self, cx: &mut ViewContext<Self>) -> Option<AnyElement> {
        let last_error = self.last_error.as_ref()?;

        Some(
            div()
                .absolute()
                .right_3()
                .bottom_12()
                .max_w_96()
                .py_2()
                .px_3()
                .elevation_2(cx)
                .occlude()
                .child(match last_error {
                    AssistError::PaymentRequired => self.render_payment_required_error(cx),
                    AssistError::MaxMonthlySpendReached => {
                        self.render_max_monthly_spend_reached_error(cx)
                    }
                    AssistError::Message(error_message) => {
                        self.render_assist_error(error_message, cx)
                    }
                })
                .into_any(),
        )
    }

    fn render_payment_required_error(&self, cx: &mut ViewContext<Self>) -> AnyElement {
        const ERROR_MESSAGE: &str = "Free tier exceeded. Subscribe and add payment to continue using Zed LLMs. You'll be billed at cost for tokens used.";

        v_flex()
            .gap_0p5()
            .child(
                h_flex()
                    .gap_1p5()
                    .items_center()
                    .child(Icon::new(IconName::XCircle).color(Color::Error))
                    .child(Label::new("Free Usage Exceeded").weight(FontWeight::MEDIUM)),
            )
            .child(
                div()
                    .id("error-message")
                    .max_h_24()
                    .overflow_y_scroll()
                    .child(Label::new(ERROR_MESSAGE)),
            )
            .child(
                h_flex()
                    .justify_end()
                    .mt_1()
                    .child(Button::new("subscribe", "Subscribe").on_click(cx.listener(
                        |this, _, cx| {
                            this.last_error = None;
                            cx.open_url(&zed_urls::account_url(cx));
                            cx.notify();
                        },
                    )))
                    .child(Button::new("dismiss", "Dismiss").on_click(cx.listener(
                        |this, _, cx| {
                            this.last_error = None;
                            cx.notify();
                        },
                    ))),
            )
            .into_any()
    }

    fn render_max_monthly_spend_reached_error(&self, cx: &mut ViewContext<Self>) -> AnyElement {
        const ERROR_MESSAGE: &str = "You have reached your maximum monthly spend. Increase your spend limit to continue using Zed LLMs.";

        v_flex()
            .gap_0p5()
            .child(
                h_flex()
                    .gap_1p5()
                    .items_center()
                    .child(Icon::new(IconName::XCircle).color(Color::Error))
                    .child(Label::new("Max Monthly Spend Reached").weight(FontWeight::MEDIUM)),
            )
            .child(
                div()
                    .id("error-message")
                    .max_h_24()
                    .overflow_y_scroll()
                    .child(Label::new(ERROR_MESSAGE)),
            )
            .child(
                h_flex()
                    .justify_end()
                    .mt_1()
                    .child(
                        Button::new("subscribe", "Update Monthly Spend Limit").on_click(
                            cx.listener(|this, _, cx| {
                                this.last_error = None;
                                cx.open_url(&zed_urls::account_url(cx));
                                cx.notify();
                            }),
                        ),
                    )
                    .child(Button::new("dismiss", "Dismiss").on_click(cx.listener(
                        |this, _, cx| {
                            this.last_error = None;
                            cx.notify();
                        },
                    ))),
            )
            .into_any()
    }

    fn render_assist_error(
        &self,
        error_message: &SharedString,
        cx: &mut ViewContext<Self>,
    ) -> AnyElement {
        v_flex()
            .gap_0p5()
            .child(
                h_flex()
                    .gap_1p5()
                    .items_center()
                    .child(Icon::new(IconName::XCircle).color(Color::Error))
                    .child(
                        Label::new("Error interacting with language model")
                            .weight(FontWeight::MEDIUM),
                    ),
            )
            .child(
                div()
                    .id("error-message")
                    .max_h_24()
                    .overflow_y_scroll()
                    .child(Label::new(error_message.clone())),
            )
            .child(
                h_flex()
                    .justify_end()
                    .mt_1()
                    .child(Button::new("dismiss", "Dismiss").on_click(cx.listener(
                        |this, _, cx| {
                            this.last_error = None;
                            cx.notify();
                        },
                    ))),
            )
            .into_any()
    }
}

/// Returns the contents of the *outermost* fenced code block that contains the given offset.
fn find_surrounding_code_block(snapshot: &BufferSnapshot, offset: usize) -> Option<Range<usize>> {
    const CODE_BLOCK_NODE: &'static str = "fenced_code_block";
    const CODE_BLOCK_CONTENT: &'static str = "code_fence_content";

    let layer = snapshot.syntax_layers().next()?;

    let root_node = layer.node();
    let mut cursor = root_node.walk();

    // Go to the first child for the given offset
    while cursor.goto_first_child_for_byte(offset).is_some() {
        // If we're at the end of the node, go to the next one.
        // Example: if you have a fenced-code-block, and you're on the start of the line
        // right after the closing ```, you want to skip the fenced-code-block and
        // go to the next sibling.
        if cursor.node().end_byte() == offset {
            cursor.goto_next_sibling();
        }

        if cursor.node().start_byte() > offset {
            break;
        }

        // We found the fenced code block.
        if cursor.node().kind() == CODE_BLOCK_NODE {
            // Now we need to find the child node that contains the code.
            cursor.goto_first_child();
            loop {
                if cursor.node().kind() == CODE_BLOCK_CONTENT {
                    return Some(cursor.node().byte_range());
                }
                if !cursor.goto_next_sibling() {
                    break;
                }
            }
        }
    }

    None
}

fn render_fold_icon_button(
    editor: WeakView<Editor>,
    icon: IconName,
    label: SharedString,
) -> Arc<dyn Send + Sync + Fn(FoldId, Range<Anchor>, &mut WindowContext) -> AnyElement> {
    Arc::new(move |fold_id, fold_range, _cx| {
        let editor = editor.clone();
        ButtonLike::new(fold_id)
            .style(ButtonStyle::Filled)
            .layer(ElevationIndex::ElevatedSurface)
            .child(Icon::new(icon))
            .child(Label::new(label.clone()).single_line())
            .on_click(move |_, cx| {
                editor
                    .update(cx, |editor, cx| {
                        let buffer_start = fold_range
                            .start
                            .to_point(&editor.buffer().read(cx).read(cx));
                        let buffer_row = MultiBufferRow(buffer_start.row);
                        editor.unfold_at(&UnfoldAt { buffer_row }, cx);
                    })
                    .ok();
            })
            .into_any_element()
    })
}

#[derive(Debug, Clone, Serialize, Deserialize)]
struct CopyMetadata {
    creases: Vec<SelectedCreaseMetadata>,
}

#[derive(Debug, Clone, Serialize, Deserialize)]
struct SelectedCreaseMetadata {
    range_relative_to_selection: Range<usize>,
    crease: CreaseMetadata,
}

impl EventEmitter<EditorEvent> for ContextEditor {}
impl EventEmitter<SearchEvent> for ContextEditor {}

impl Render for ContextEditor {
    fn render(&mut self, cx: &mut ViewContext<Self>) -> impl IntoElement {
        let provider = LanguageModelRegistry::read_global(cx).active_provider();
        let accept_terms = if self.show_accept_terms {
            provider
                .as_ref()
                .and_then(|provider| provider.render_accept_terms(cx))
        } else {
            None
        };
        let focus_handle = self
            .workspace
            .update(cx, |workspace, cx| {
                Some(workspace.active_item_as::<Editor>(cx)?.focus_handle(cx))
            })
            .ok()
            .flatten();
        v_flex()
            .key_context("ContextEditor")
            .capture_action(cx.listener(ContextEditor::cancel))
            .capture_action(cx.listener(ContextEditor::save))
            .capture_action(cx.listener(ContextEditor::copy))
            .capture_action(cx.listener(ContextEditor::cut))
            .capture_action(cx.listener(ContextEditor::paste))
            .capture_action(cx.listener(ContextEditor::cycle_message_role))
            .capture_action(cx.listener(ContextEditor::confirm_command))
            .on_action(cx.listener(ContextEditor::assist))
            .on_action(cx.listener(ContextEditor::split))
            .size_full()
            .children(self.render_notice(cx))
            .child(
                div()
                    .flex_grow()
                    .bg(cx.theme().colors().editor_background)
                    .child(self.editor.clone()),
            )
            .when_some(accept_terms, |this, element| {
                this.child(
                    div()
                        .absolute()
                        .right_3()
                        .bottom_12()
                        .max_w_96()
                        .py_2()
                        .px_3()
                        .elevation_2(cx)
                        .bg(cx.theme().colors().surface_background)
                        .occlude()
                        .child(element),
                )
            })
            .children(self.render_last_error(cx))
            .child(
                h_flex().w_full().relative().child(
                    h_flex()
                        .p_2()
                        .w_full()
                        .border_t_1()
                        .border_color(cx.theme().colors().border_variant)
                        .bg(cx.theme().colors().editor_background)
                        .child(
                            h_flex()
                                .gap_1()
                                .child(render_inject_context_menu(cx.view().downgrade(), cx))
                                .child(
                                    IconButton::new("quote-button", IconName::Quote)
                                        .icon_size(IconSize::Small)
                                        .on_click(|_, cx| {
                                            cx.dispatch_action(QuoteSelection.boxed_clone());
                                        })
                                        .tooltip(move |cx| {
                                            cx.new_view(|cx| {
                                                Tooltip::new("Insert Selection").key_binding(
                                                    focus_handle.as_ref().and_then(|handle| {
                                                        KeyBinding::for_action_in(
                                                            &QuoteSelection,
                                                            &handle,
                                                            cx,
                                                        )
                                                    }),
                                                )
                                            })
                                            .into()
                                        }),
                                ),
                        )
                        .child(
                            h_flex()
                                .w_full()
                                .justify_end()
                                .child(div().child(self.render_send_button(cx))),
                        ),
                ),
            )
    }
}

impl FocusableView for ContextEditor {
    fn focus_handle(&self, cx: &AppContext) -> FocusHandle {
        self.editor.focus_handle(cx)
    }
}

impl Item for ContextEditor {
    type Event = editor::EditorEvent;

    fn tab_content_text(&self, cx: &WindowContext) -> Option<SharedString> {
        Some(util::truncate_and_trailoff(&self.title(cx), MAX_TAB_TITLE_LEN).into())
    }

    fn to_item_events(event: &Self::Event, mut f: impl FnMut(item::ItemEvent)) {
        match event {
            EditorEvent::Edited { .. } => {
                f(item::ItemEvent::Edit);
            }
            EditorEvent::TitleChanged => {
                f(item::ItemEvent::UpdateTab);
            }
            _ => {}
        }
    }

    fn tab_tooltip_text(&self, cx: &AppContext) -> Option<SharedString> {
        Some(self.title(cx).to_string().into())
    }

    fn as_searchable(&self, handle: &View<Self>) -> Option<Box<dyn SearchableItemHandle>> {
        Some(Box::new(handle.clone()))
    }

    fn set_nav_history(&mut self, nav_history: pane::ItemNavHistory, cx: &mut ViewContext<Self>) {
        self.editor.update(cx, |editor, cx| {
            Item::set_nav_history(editor, nav_history, cx)
        })
    }

    fn navigate(&mut self, data: Box<dyn std::any::Any>, cx: &mut ViewContext<Self>) -> bool {
        self.editor
            .update(cx, |editor, cx| Item::navigate(editor, data, cx))
    }

    fn deactivated(&mut self, cx: &mut ViewContext<Self>) {
        self.editor.update(cx, Item::deactivated)
    }
}

impl SearchableItem for ContextEditor {
    type Match = <Editor as SearchableItem>::Match;

    fn clear_matches(&mut self, cx: &mut ViewContext<Self>) {
        self.editor.update(cx, |editor, cx| {
            editor.clear_matches(cx);
        });
    }

    fn update_matches(&mut self, matches: &[Self::Match], cx: &mut ViewContext<Self>) {
        self.editor
            .update(cx, |editor, cx| editor.update_matches(matches, cx));
    }

    fn query_suggestion(&mut self, cx: &mut ViewContext<Self>) -> String {
        self.editor
            .update(cx, |editor, cx| editor.query_suggestion(cx))
    }

    fn activate_match(
        &mut self,
        index: usize,
        matches: &[Self::Match],
        cx: &mut ViewContext<Self>,
    ) {
        self.editor.update(cx, |editor, cx| {
            editor.activate_match(index, matches, cx);
        });
    }

    fn select_matches(&mut self, matches: &[Self::Match], cx: &mut ViewContext<Self>) {
        self.editor
            .update(cx, |editor, cx| editor.select_matches(matches, cx));
    }

    fn replace(
        &mut self,
        identifier: &Self::Match,
        query: &project::search::SearchQuery,
        cx: &mut ViewContext<Self>,
    ) {
        self.editor
            .update(cx, |editor, cx| editor.replace(identifier, query, cx));
    }

    fn find_matches(
        &mut self,
        query: Arc<project::search::SearchQuery>,
        cx: &mut ViewContext<Self>,
    ) -> Task<Vec<Self::Match>> {
        self.editor
            .update(cx, |editor, cx| editor.find_matches(query, cx))
    }

    fn active_match_index(
        &mut self,
        matches: &[Self::Match],
        cx: &mut ViewContext<Self>,
    ) -> Option<usize> {
        self.editor
            .update(cx, |editor, cx| editor.active_match_index(matches, cx))
    }
}

impl FollowableItem for ContextEditor {
    fn remote_id(&self) -> Option<workspace::ViewId> {
        self.remote_id
    }

    fn to_state_proto(&self, cx: &WindowContext) -> Option<proto::view::Variant> {
        let context = self.context.read(cx);
        Some(proto::view::Variant::ContextEditor(
            proto::view::ContextEditor {
                context_id: context.id().to_proto(),
                editor: if let Some(proto::view::Variant::Editor(proto)) =
                    self.editor.read(cx).to_state_proto(cx)
                {
                    Some(proto)
                } else {
                    None
                },
            },
        ))
    }

    fn from_state_proto(
        workspace: View<Workspace>,
        id: workspace::ViewId,
        state: &mut Option<proto::view::Variant>,
        cx: &mut WindowContext,
    ) -> Option<Task<Result<View<Self>>>> {
        let proto::view::Variant::ContextEditor(_) = state.as_ref()? else {
            return None;
        };
        let Some(proto::view::Variant::ContextEditor(state)) = state.take() else {
            unreachable!()
        };

        let context_id = ContextId::from_proto(state.context_id);
        let editor_state = state.editor?;

        let (project, panel) = workspace.update(cx, |workspace, cx| {
            Some((
                workspace.project().clone(),
                workspace.panel::<AssistantPanel>(cx)?,
            ))
        })?;

        let context_editor =
            panel.update(cx, |panel, cx| panel.open_remote_context(context_id, cx));

        Some(cx.spawn(|mut cx| async move {
            let context_editor = context_editor.await?;
            context_editor
                .update(&mut cx, |context_editor, cx| {
                    context_editor.remote_id = Some(id);
                    context_editor.editor.update(cx, |editor, cx| {
                        editor.apply_update_proto(
                            &project,
                            proto::update_view::Variant::Editor(proto::update_view::Editor {
                                selections: editor_state.selections,
                                pending_selection: editor_state.pending_selection,
                                scroll_top_anchor: editor_state.scroll_top_anchor,
                                scroll_x: editor_state.scroll_y,
                                scroll_y: editor_state.scroll_y,
                                ..Default::default()
                            }),
                            cx,
                        )
                    })
                })?
                .await?;
            Ok(context_editor)
        }))
    }

    fn to_follow_event(event: &Self::Event) -> Option<item::FollowEvent> {
        Editor::to_follow_event(event)
    }

    fn add_event_to_update_proto(
        &self,
        event: &Self::Event,
        update: &mut Option<proto::update_view::Variant>,
        cx: &WindowContext,
    ) -> bool {
        self.editor
            .read(cx)
            .add_event_to_update_proto(event, update, cx)
    }

    fn apply_update_proto(
        &mut self,
        project: &Model<Project>,
        message: proto::update_view::Variant,
        cx: &mut ViewContext<Self>,
    ) -> Task<Result<()>> {
        self.editor.update(cx, |editor, cx| {
            editor.apply_update_proto(project, message, cx)
        })
    }

    fn is_project_item(&self, _cx: &WindowContext) -> bool {
        true
    }

    fn set_leader_peer_id(
        &mut self,
        leader_peer_id: Option<proto::PeerId>,
        cx: &mut ViewContext<Self>,
    ) {
        self.editor.update(cx, |editor, cx| {
            editor.set_leader_peer_id(leader_peer_id, cx)
        })
    }

    fn dedup(&self, existing: &Self, cx: &WindowContext) -> Option<item::Dedup> {
        if existing.context.read(cx).id() == self.context.read(cx).id() {
            Some(item::Dedup::KeepExisting)
        } else {
            None
        }
    }
}

pub struct ContextEditorToolbarItem {
    fs: Arc<dyn Fs>,
    workspace: WeakView<Workspace>,
    active_context_editor: Option<WeakView<ContextEditor>>,
    model_summary_editor: View<Editor>,
    model_selector_menu_handle: PopoverMenuHandle<Picker<ModelPickerDelegate>>,
}

fn active_editor_focus_handle(
    workspace: &WeakView<Workspace>,
    cx: &WindowContext<'_>,
) -> Option<FocusHandle> {
    workspace.upgrade().and_then(|workspace| {
        Some(
            workspace
                .read(cx)
                .active_item_as::<Editor>(cx)?
                .focus_handle(cx),
        )
    })
}

fn render_inject_context_menu(
    active_context_editor: WeakView<ContextEditor>,
    cx: &mut WindowContext<'_>,
) -> impl IntoElement {
    let commands = SlashCommandRegistry::global(cx);

    slash_command_picker::SlashCommandSelector::new(
        commands.clone(),
        active_context_editor,
        Button::new("trigger", "Add Context")
            .icon(IconName::Plus)
            .icon_size(IconSize::Small)
            .icon_position(IconPosition::Start)
            .tooltip(|cx| Tooltip::text("Type / to insert via keyboard", cx)),
    )
}

impl ContextEditorToolbarItem {
    pub fn new(
        workspace: &Workspace,
        model_selector_menu_handle: PopoverMenuHandle<Picker<ModelPickerDelegate>>,
        model_summary_editor: View<Editor>,
    ) -> Self {
        Self {
            fs: workspace.app_state().fs.clone(),
            workspace: workspace.weak_handle(),
            active_context_editor: None,
            model_summary_editor,
            model_selector_menu_handle,
        }
    }

    fn render_remaining_tokens(&self, cx: &mut ViewContext<Self>) -> Option<impl IntoElement> {
        let context = &self
            .active_context_editor
            .as_ref()?
            .upgrade()?
            .read(cx)
            .context;
        let (token_count_color, token_count, max_token_count) = match token_state(context, cx)? {
            TokenState::NoTokensLeft {
                max_token_count,
                token_count,
            } => (Color::Error, token_count, max_token_count),
            TokenState::HasMoreTokens {
                max_token_count,
                token_count,
                over_warn_threshold,
            } => {
                let color = if over_warn_threshold {
                    Color::Warning
                } else {
                    Color::Muted
                };
                (color, token_count, max_token_count)
            }
        };
        Some(
            h_flex()
                .gap_0p5()
                .child(
                    Label::new(humanize_token_count(token_count))
                        .size(LabelSize::Small)
                        .color(token_count_color),
                )
                .child(Label::new("/").size(LabelSize::Small).color(Color::Muted))
                .child(
                    Label::new(humanize_token_count(max_token_count))
                        .size(LabelSize::Small)
                        .color(Color::Muted),
                ),
        )
    }
}

impl Render for ContextEditorToolbarItem {
    fn render(&mut self, cx: &mut ViewContext<Self>) -> impl IntoElement {
        let left_side = h_flex()
            .pl_1()
            .gap_2()
            .flex_1()
            .min_w(rems(DEFAULT_TAB_TITLE.len() as f32))
            .when(self.active_context_editor.is_some(), |left_side| {
                left_side.child(self.model_summary_editor.clone())
            });
        let active_provider = LanguageModelRegistry::read_global(cx).active_provider();
        let active_model = LanguageModelRegistry::read_global(cx).active_model();
        let weak_self = cx.view().downgrade();
        let right_side = h_flex()
            .gap_2()
            // TODO display this in a nicer way, once we have a design for it.
            // .children({
            //     let project = self
            //         .workspace
            //         .upgrade()
            //         .map(|workspace| workspace.read(cx).project().downgrade());
            //
            //     let scan_items_remaining = cx.update_global(|db: &mut SemanticDb, cx| {
            //         project.and_then(|project| db.remaining_summaries(&project, cx))
            //     });

            //     scan_items_remaining
            //         .map(|remaining_items| format!("Files to scan: {}", remaining_items))
            // })
            .child(
                ModelSelector::new(
                    self.fs.clone(),
                    ButtonLike::new("active-model")
                        .style(ButtonStyle::Subtle)
                        .child(
                            h_flex()
                                .w_full()
                                .gap_0p5()
                                .child(
                                    div()
                                        .overflow_x_hidden()
                                        .flex_grow()
                                        .whitespace_nowrap()
                                        .child(match (active_provider, active_model) {
                                            (Some(provider), Some(model)) => h_flex()
                                                .gap_1()
                                                .child(
                                                    Icon::new(model.icon().unwrap_or_else(|| provider.icon()))
                                                        .color(Color::Muted)
                                                        .size(IconSize::XSmall),
                                                )
                                                .child(
                                                    Label::new(model.name().0)
                                                        .size(LabelSize::Small)
                                                        .color(Color::Muted),
                                                )
                                                .into_any_element(),
                                            _ => Label::new("No model selected")
                                                .size(LabelSize::Small)
                                                .color(Color::Muted)
                                                .into_any_element(),
                                        }),
                                )
                                .child(
                                    Icon::new(IconName::ChevronDown)
                                        .color(Color::Muted)
                                        .size(IconSize::XSmall),
                                ),
                        )
                        .tooltip(move |cx| {
                            Tooltip::for_action("Change Model", &ToggleModelSelector, cx)
                        }),
                )
                .with_handle(self.model_selector_menu_handle.clone()),
            )
            .children(self.render_remaining_tokens(cx))
            .child(
                PopoverMenu::new("context-editor-popover")
                    .trigger(
                        IconButton::new("context-editor-trigger", IconName::EllipsisVertical)
                            .icon_size(IconSize::Small)
                            .tooltip(|cx| Tooltip::text("Open Context Options", cx)),
                    )
                    .menu({
                        let weak_self = weak_self.clone();
                        move |cx| {
                            let weak_self = weak_self.clone();
                            Some(ContextMenu::build(cx, move |menu, cx| {
                                let context = weak_self
                                    .update(cx, |this, cx| {
                                        active_editor_focus_handle(&this.workspace, cx)
                                    })
                                    .ok()
                                    .flatten();
                                menu.when_some(context, |menu, context| menu.context(context))
                                    .entry("Regenerate Context Title", None, {
                                        let weak_self = weak_self.clone();
                                        move |cx| {
                                            weak_self
                                                .update(cx, |_, cx| {
                                                    cx.emit(ContextEditorToolbarItemEvent::RegenerateSummary)
                                                })
                                                .ok();
                                        }
                                    })
                                    .custom_entry(
                                        |_| {
                                            h_flex()
                                                .w_full()
                                                .justify_between()
                                                .gap_2()
                                                .child(Label::new("Insert Context"))
                                                .child(Label::new("/ command").color(Color::Muted))
                                                .into_any()
                                        },
                                        {
                                            let weak_self = weak_self.clone();
                                            move |cx| {
                                                weak_self
                                                    .update(cx, |this, cx| {
                                                        if let Some(editor) =
                                                        &this.active_context_editor
                                                        {
                                                            editor
                                                                .update(cx, |this, cx| {
                                                                    this.slash_menu_handle
                                                                        .toggle(cx);
                                                                })
                                                                .ok();
                                                        }
                                                    })
                                                    .ok();
                                            }
                                        },
                                    )
                                    .action("Insert Selection", QuoteSelection.boxed_clone())
                            }))
                        }
                    }),
            );

        h_flex()
            .size_full()
            .gap_2()
            .justify_between()
            .child(left_side)
            .child(right_side)
    }
}

impl ToolbarItemView for ContextEditorToolbarItem {
    fn set_active_pane_item(
        &mut self,
        active_pane_item: Option<&dyn ItemHandle>,
        cx: &mut ViewContext<Self>,
    ) -> ToolbarItemLocation {
        self.active_context_editor = active_pane_item
            .and_then(|item| item.act_as::<ContextEditor>(cx))
            .map(|editor| editor.downgrade());
        cx.notify();
        if self.active_context_editor.is_none() {
            ToolbarItemLocation::Hidden
        } else {
            ToolbarItemLocation::PrimaryRight
        }
    }

    fn pane_focus_update(&mut self, _pane_focused: bool, cx: &mut ViewContext<Self>) {
        cx.notify();
    }
}

impl EventEmitter<ToolbarItemEvent> for ContextEditorToolbarItem {}

enum ContextEditorToolbarItemEvent {
    RegenerateSummary,
}
impl EventEmitter<ContextEditorToolbarItemEvent> for ContextEditorToolbarItem {}

pub struct ContextHistory {
    picker: View<Picker<SavedContextPickerDelegate>>,
    _subscriptions: Vec<Subscription>,
    assistant_panel: WeakView<AssistantPanel>,
}

impl ContextHistory {
    fn new(
        project: Model<Project>,
        context_store: Model<ContextStore>,
        assistant_panel: WeakView<AssistantPanel>,
        cx: &mut ViewContext<Self>,
    ) -> Self {
        let picker = cx.new_view(|cx| {
            Picker::uniform_list(
                SavedContextPickerDelegate::new(project, context_store.clone()),
                cx,
            )
            .modal(false)
            .max_height(None)
        });

        let _subscriptions = vec![
            cx.observe(&context_store, |this, _, cx| {
                this.picker.update(cx, |picker, cx| picker.refresh(cx));
            }),
            cx.subscribe(&picker, Self::handle_picker_event),
        ];

        Self {
            picker,
            _subscriptions,
            assistant_panel,
        }
    }

    fn handle_picker_event(
        &mut self,
        _: View<Picker<SavedContextPickerDelegate>>,
        event: &SavedContextPickerEvent,
        cx: &mut ViewContext<Self>,
    ) {
        let SavedContextPickerEvent::Confirmed(context) = event;
        self.assistant_panel
            .update(cx, |assistant_panel, cx| match context {
                ContextMetadata::Remote(metadata) => {
                    assistant_panel
                        .open_remote_context(metadata.id.clone(), cx)
                        .detach_and_log_err(cx);
                }
                ContextMetadata::Saved(metadata) => {
                    assistant_panel
                        .open_saved_context(metadata.path.clone(), cx)
                        .detach_and_log_err(cx);
                }
            })
            .ok();
    }
}

#[derive(Debug, PartialEq, Eq, Clone, Copy)]
pub enum WorkflowAssistStatus {
    Pending,
    Confirmed,
    Done,
    Idle,
}

impl Render for ContextHistory {
    fn render(&mut self, _: &mut ViewContext<Self>) -> impl IntoElement {
        div().size_full().child(self.picker.clone())
    }
}

impl FocusableView for ContextHistory {
    fn focus_handle(&self, cx: &AppContext) -> FocusHandle {
        self.picker.focus_handle(cx)
    }
}

impl EventEmitter<()> for ContextHistory {}

impl Item for ContextHistory {
    type Event = ();

    fn tab_content_text(&self, _cx: &WindowContext) -> Option<SharedString> {
        Some("History".into())
    }
}

pub struct ConfigurationView {
    focus_handle: FocusHandle,
    configuration_views: HashMap<LanguageModelProviderId, AnyView>,
    _registry_subscription: Subscription,
}

impl ConfigurationView {
    fn new(cx: &mut ViewContext<Self>) -> Self {
        let focus_handle = cx.focus_handle();

        let registry_subscription = cx.subscribe(
            &LanguageModelRegistry::global(cx),
            |this, _, event: &language_model::Event, cx| match event {
                language_model::Event::AddedProvider(provider_id) => {
                    let provider = LanguageModelRegistry::read_global(cx).provider(provider_id);
                    if let Some(provider) = provider {
                        this.add_configuration_view(&provider, cx);
                    }
                }
                language_model::Event::RemovedProvider(provider_id) => {
                    this.remove_configuration_view(provider_id);
                }
                _ => {}
            },
        );

        let mut this = Self {
            focus_handle,
            configuration_views: HashMap::default(),
            _registry_subscription: registry_subscription,
        };
        this.build_configuration_views(cx);
        this
    }

    fn build_configuration_views(&mut self, cx: &mut ViewContext<Self>) {
        let providers = LanguageModelRegistry::read_global(cx).providers();
        for provider in providers {
            self.add_configuration_view(&provider, cx);
        }
    }

    fn remove_configuration_view(&mut self, provider_id: &LanguageModelProviderId) {
        self.configuration_views.remove(provider_id);
    }

    fn add_configuration_view(
        &mut self,
        provider: &Arc<dyn LanguageModelProvider>,
        cx: &mut ViewContext<Self>,
    ) {
        let configuration_view = provider.configuration_view(cx);
        self.configuration_views
            .insert(provider.id(), configuration_view);
    }

    fn render_provider_view(
        &mut self,
        provider: &Arc<dyn LanguageModelProvider>,
        cx: &mut ViewContext<Self>,
    ) -> Div {
        let provider_id = provider.id().0.clone();
        let provider_name = provider.name().0.clone();
        let configuration_view = self.configuration_views.get(&provider.id()).cloned();

        let open_new_context = cx.listener({
            let provider = provider.clone();
            move |_, _, cx| {
                cx.emit(ConfigurationViewEvent::NewProviderContextEditor(
                    provider.clone(),
                ))
            }
        });

        v_flex()
            .gap_2()
            .child(
                h_flex()
                    .justify_between()
                    .child(Headline::new(provider_name.clone()).size(HeadlineSize::Small))
                    .when(provider.is_authenticated(cx), move |this| {
                        this.child(
                            h_flex().justify_end().child(
                                Button::new(
                                    SharedString::from(format!("new-context-{provider_id}")),
                                    "Open new context",
                                )
                                .icon_position(IconPosition::Start)
                                .icon(IconName::Plus)
                                .style(ButtonStyle::Filled)
                                .layer(ElevationIndex::ModalSurface)
                                .on_click(open_new_context),
                            ),
                        )
                    }),
            )
            .child(
                div()
                    .p(Spacing::Large.rems(cx))
                    .bg(cx.theme().colors().surface_background)
                    .border_1()
                    .border_color(cx.theme().colors().border_variant)
                    .rounded_md()
                    .when(configuration_view.is_none(), |this| {
                        this.child(div().child(Label::new(format!(
                            "No configuration view for {}",
                            provider_name
                        ))))
                    })
                    .when_some(configuration_view, |this, configuration_view| {
                        this.child(configuration_view)
                    }),
            )
    }
}

impl Render for ConfigurationView {
    fn render(&mut self, cx: &mut ViewContext<Self>) -> impl IntoElement {
        let providers = LanguageModelRegistry::read_global(cx).providers();
        let provider_views = providers
            .into_iter()
            .map(|provider| self.render_provider_view(&provider, cx))
            .collect::<Vec<_>>();

        let mut element = v_flex()
            .id("assistant-configuration-view")
            .track_focus(&self.focus_handle)
            .bg(cx.theme().colors().editor_background)
            .size_full()
            .overflow_y_scroll()
            .child(
                v_flex()
                    .p(Spacing::XXLarge.rems(cx))
                    .border_b_1()
                    .border_color(cx.theme().colors().border)
                    .gap_1()
                    .child(Headline::new("Configure your Assistant").size(HeadlineSize::Medium))
                    .child(
                        Label::new(
                            "At least one LLM provider must be configured to use the Assistant.",
                        )
                        .color(Color::Muted),
                    ),
            )
            .child(
                v_flex()
                    .p(Spacing::XXLarge.rems(cx))
                    .mt_1()
                    .gap_6()
                    .flex_1()
                    .children(provider_views),
            )
            .into_any();

        // We use a canvas here to get scrolling to work in the ConfigurationView. It's a workaround
        // because we couldn't the element to take up the size of the parent.
        canvas(
            move |bounds, cx| {
                element.prepaint_as_root(bounds.origin, bounds.size.into(), cx);
                element
            },
            |_, mut element, cx| {
                element.paint(cx);
            },
        )
        .flex_1()
        .w_full()
    }
}

pub enum ConfigurationViewEvent {
    NewProviderContextEditor(Arc<dyn LanguageModelProvider>),
}

impl EventEmitter<ConfigurationViewEvent> for ConfigurationView {}

impl FocusableView for ConfigurationView {
    fn focus_handle(&self, _: &AppContext) -> FocusHandle {
        self.focus_handle.clone()
    }
}

impl Item for ConfigurationView {
    type Event = ConfigurationViewEvent;

    fn tab_content_text(&self, _cx: &WindowContext) -> Option<SharedString> {
        Some("Configuration".into())
    }
}

type ToggleFold = Arc<dyn Fn(bool, &mut WindowContext) + Send + Sync>;

fn render_slash_command_output_toggle(
    row: MultiBufferRow,
    is_folded: bool,
    fold: ToggleFold,
    _cx: &mut WindowContext,
) -> AnyElement {
    Disclosure::new(
        ("slash-command-output-fold-indicator", row.0 as u64),
        !is_folded,
    )
    .selected(is_folded)
    .on_click(move |_e, cx| fold(!is_folded, cx))
    .into_any_element()
}

fn fold_toggle(
    name: &'static str,
) -> impl Fn(
    MultiBufferRow,
    bool,
    Arc<dyn Fn(bool, &mut WindowContext<'_>) + Send + Sync>,
    &mut WindowContext<'_>,
) -> AnyElement {
    move |row, is_folded, fold, _cx| {
        Disclosure::new((name, row.0 as u64), !is_folded)
            .selected(is_folded)
            .on_click(move |_e, cx| fold(!is_folded, cx))
            .into_any_element()
    }
}

fn quote_selection_fold_placeholder(title: String, editor: WeakView<Editor>) -> FoldPlaceholder {
    FoldPlaceholder {
        render: Arc::new({
            move |fold_id, fold_range, _cx| {
                let editor = editor.clone();
                ButtonLike::new(fold_id)
                    .style(ButtonStyle::Filled)
                    .layer(ElevationIndex::ElevatedSurface)
                    .child(Icon::new(IconName::TextSnippet))
                    .child(Label::new(title.clone()).single_line())
                    .on_click(move |_, cx| {
                        editor
                            .update(cx, |editor, cx| {
                                let buffer_start = fold_range
                                    .start
                                    .to_point(&editor.buffer().read(cx).read(cx));
                                let buffer_row = MultiBufferRow(buffer_start.row);
                                editor.unfold_at(&UnfoldAt { buffer_row }, cx);
                            })
                            .ok();
                    })
                    .into_any_element()
            }
        }),
        constrain_width: false,
        merge_adjacent: false,
    }
}

fn render_quote_selection_output_toggle(
    row: MultiBufferRow,
    is_folded: bool,
    fold: ToggleFold,
    _cx: &mut WindowContext,
) -> AnyElement {
    Disclosure::new(("quote-selection-indicator", row.0 as u64), !is_folded)
        .selected(is_folded)
        .on_click(move |_e, cx| fold(!is_folded, cx))
        .into_any_element()
}

fn render_pending_slash_command_gutter_decoration(
    row: MultiBufferRow,
    status: &PendingSlashCommandStatus,
    confirm_command: Arc<dyn Fn(&mut WindowContext)>,
) -> AnyElement {
    let mut icon = IconButton::new(
        ("slash-command-gutter-decoration", row.0),
        ui::IconName::TriangleRight,
    )
    .on_click(move |_e, cx| confirm_command(cx))
    .icon_size(ui::IconSize::Small)
    .size(ui::ButtonSize::None);

    match status {
        PendingSlashCommandStatus::Idle => {
            icon = icon.icon_color(Color::Muted);
        }
        PendingSlashCommandStatus::Running { .. } => {
            icon = icon.selected(true);
        }
        PendingSlashCommandStatus::Error(_) => icon = icon.icon_color(Color::Error),
    }

    icon.into_any_element()
}

fn render_docs_slash_command_trailer(
    row: MultiBufferRow,
    command: ParsedSlashCommand,
    cx: &mut WindowContext,
) -> AnyElement {
    if command.arguments.is_empty() {
        return Empty.into_any();
    }
    let args = DocsSlashCommandArgs::parse(&command.arguments);

    let Some(store) = args
        .provider()
        .and_then(|provider| IndexedDocsStore::try_global(provider, cx).ok())
    else {
        return Empty.into_any();
    };

    let Some(package) = args.package() else {
        return Empty.into_any();
    };

    let mut children = Vec::new();

    if store.is_indexing(&package) {
        children.push(
            div()
                .id(("crates-being-indexed", row.0))
                .child(Icon::new(IconName::ArrowCircle).with_animation(
                    "arrow-circle",
                    Animation::new(Duration::from_secs(4)).repeat(),
                    |icon, delta| icon.transform(Transformation::rotate(percentage(delta))),
                ))
                .tooltip({
                    let package = package.clone();
                    move |cx| Tooltip::text(format!("Indexing {package}…"), cx)
                })
                .into_any_element(),
        );
    }

    if let Some(latest_error) = store.latest_error_for_package(&package) {
        children.push(
            div()
                .id(("latest-error", row.0))
                .child(
                    Icon::new(IconName::Warning)
                        .size(IconSize::Small)
                        .color(Color::Warning),
                )
                .tooltip(move |cx| Tooltip::text(format!("Failed to index: {latest_error}"), cx))
                .into_any_element(),
        )
    }

    let is_indexing = store.is_indexing(&package);
    let latest_error = store.latest_error_for_package(&package);

    if !is_indexing && latest_error.is_none() {
        return Empty.into_any();
    }

    h_flex().gap_2().children(children).into_any_element()
}

fn make_lsp_adapter_delegate(
    project: &Model<Project>,
    cx: &mut AppContext,
) -> Result<Option<Arc<dyn LspAdapterDelegate>>> {
    project.update(cx, |project, cx| {
        // TODO: Find the right worktree.
        let Some(worktree) = project.worktrees(cx).next() else {
            return Ok(None::<Arc<dyn LspAdapterDelegate>>);
        };
        let http_client = project.client().http_client().clone();
        project.lsp_store().update(cx, |lsp_store, cx| {
            Ok(Some(LocalLspAdapterDelegate::new(
                lsp_store,
                &worktree,
                http_client,
                project.fs().clone(),
                cx,
            ) as Arc<dyn LspAdapterDelegate>))
        })
    })
}

fn invoked_slash_command_renderer(
    command_id: SlashCommandId,
    context: WeakModel<Context>,
    context_editor: WeakView<ContextEditor>,
) -> RenderBlock {
    Box::new(move |cx| {
        let Some(context) = context.upgrade() else {
            return Empty.into_any();
        };

        let Some(command) = context.read(cx).invoked_slash_command(&command_id) else {
            return Empty.into_any();
        };

        h_flex()
            .px_1()
            .ml_6()
            .gap_2()
            .bg(cx.theme().colors().surface_background)
            .rounded_md()
            .child(Label::new(format!("/{}", command.name.clone())))
            .map(|parent| match &command.status {
                InvokedSlashCommandStatus::Running(_) => {
                    parent.child(Icon::new(IconName::ArrowCircle).with_animation(
                        "arrow-circle",
                        Animation::new(Duration::from_secs(4)).repeat(),
                        |icon, delta| icon.transform(Transformation::rotate(percentage(delta))),
                    ))
                }
                InvokedSlashCommandStatus::Error(message) => parent
                    .child(
                        Label::new(format!("error: {message}"))
                            .single_line()
                            .color(Color::Error),
                    )
                    .child(
                        IconButton::new("dismiss-error", IconName::Close)
                            .shape(IconButtonShape::Square)
                            .icon_size(IconSize::XSmall)
                            .icon_color(Color::Muted)
                            .on_click({
                                let context_editor = context_editor.clone();
                                move |_event, cx| {
                                    context_editor
                                        .update(cx, |context_editor, cx| {
                                            context_editor.editor.update(cx, |editor, cx| {
                                                editor.remove_blocks(
                                                    HashSet::from_iter(
                                                        context_editor
                                                            .invoked_slash_command_blocks
                                                            .remove(&command_id),
                                                    ),
                                                    None,
                                                    cx,
                                                );
                                            })
                                        })
                                        .log_err();
                                }
                            }),
                    ),
                InvokedSlashCommandStatus::Finished => parent,
            })
            .into_any_element()
    })
}

enum TokenState {
    NoTokensLeft {
        max_token_count: usize,
        token_count: usize,
    },
    HasMoreTokens {
        max_token_count: usize,
        token_count: usize,
        over_warn_threshold: bool,
    },
}

fn token_state(context: &Model<Context>, cx: &AppContext) -> Option<TokenState> {
    const WARNING_TOKEN_THRESHOLD: f32 = 0.8;

    let model = LanguageModelRegistry::read_global(cx).active_model()?;
    let token_count = context.read(cx).token_count()?;
    let max_token_count = model.max_token_count();

    let remaining_tokens = max_token_count as isize - token_count as isize;
    let token_state = if remaining_tokens <= 0 {
        TokenState::NoTokensLeft {
            max_token_count,
            token_count,
        }
    } else {
        let over_warn_threshold =
            token_count as f32 / max_token_count as f32 >= WARNING_TOKEN_THRESHOLD;
        TokenState::HasMoreTokens {
            max_token_count,
            token_count,
            over_warn_threshold,
        }
    };
    Some(token_state)
}

fn size_for_image(data: &RenderImage, max_size: Size<Pixels>) -> Size<Pixels> {
    let image_size = data
        .size(0)
        .map(|dimension| Pixels::from(u32::from(dimension)));
    let image_ratio = image_size.width / image_size.height;
    let bounds_ratio = max_size.width / max_size.height;

    if image_size.width > max_size.width || image_size.height > max_size.height {
        if bounds_ratio > image_ratio {
            size(
                image_size.width * (max_size.height / image_size.height),
                max_size.height,
            )
        } else {
            size(
                max_size.width,
                image_size.height * (max_size.width / image_size.width),
            )
        }
    } else {
        size(image_size.width, image_size.height)
    }
}

enum ConfigurationError {
    NoProvider,
    ProviderNotAuthenticated,
}

fn configuration_error(cx: &AppContext) -> Option<ConfigurationError> {
    let provider = LanguageModelRegistry::read_global(cx).active_provider();
    let is_authenticated = provider
        .as_ref()
        .map_or(false, |provider| provider.is_authenticated(cx));

    if provider.is_some() && is_authenticated {
        return None;
    }

    if provider.is_none() {
        return Some(ConfigurationError::NoProvider);
    }

    if !is_authenticated {
        return Some(ConfigurationError::ProviderNotAuthenticated);
    }

    None
}

#[cfg(test)]
mod tests {
    use super::*;
    use gpui::{AppContext, Context};
    use language::Buffer;
    use unindent::Unindent;

    #[gpui::test]
    fn test_find_code_blocks(cx: &mut AppContext) {
        let markdown = languages::language("markdown", tree_sitter_md::LANGUAGE.into());

        let buffer = cx.new_model(|cx| {
            let text = r#"
                line 0
                line 1
                ```rust
                fn main() {}
                ```
                line 5
                line 6
                line 7
                ```go
                func main() {}
                ```
                line 11
                ```
                this is plain text code block
                ```

                ```go
                func another() {}
                ```
                line 19
            "#
            .unindent();
            let mut buffer = Buffer::local(text, cx);
            buffer.set_language(Some(markdown.clone()), cx);
            buffer
        });
        let snapshot = buffer.read(cx).snapshot();

        let code_blocks = vec![
            Point::new(3, 0)..Point::new(4, 0),
            Point::new(9, 0)..Point::new(10, 0),
            Point::new(13, 0)..Point::new(14, 0),
            Point::new(17, 0)..Point::new(18, 0),
        ]
        .into_iter()
        .map(|range| snapshot.point_to_offset(range.start)..snapshot.point_to_offset(range.end))
        .collect::<Vec<_>>();

        let expected_results = vec![
            (0, None),
            (1, None),
            (2, Some(code_blocks[0].clone())),
            (3, Some(code_blocks[0].clone())),
            (4, Some(code_blocks[0].clone())),
            (5, None),
            (6, None),
            (7, None),
            (8, Some(code_blocks[1].clone())),
            (9, Some(code_blocks[1].clone())),
            (10, Some(code_blocks[1].clone())),
            (11, None),
            (12, Some(code_blocks[2].clone())),
            (13, Some(code_blocks[2].clone())),
            (14, Some(code_blocks[2].clone())),
            (15, None),
            (16, Some(code_blocks[3].clone())),
            (17, Some(code_blocks[3].clone())),
            (18, Some(code_blocks[3].clone())),
            (19, None),
        ];

        for (row, expected) in expected_results {
            let offset = snapshot.point_to_offset(Point::new(row, 0));
            let range = find_surrounding_code_block(&snapshot, offset);
            assert_eq!(range, expected, "unexpected result on row {:?}", row);
        }
    }
}<|MERGE_RESOLUTION|>--- conflicted
+++ resolved
@@ -1990,33 +1990,31 @@
                         cx,
                     );
 
-<<<<<<< HEAD
-=======
-                    let block_ids = editor.insert_blocks(
-                        updated
-                            .iter()
-                            .filter_map(|command| match &command.status {
-                                PendingSlashCommandStatus::Error(error) => {
-                                    Some((command, error.clone()))
-                                }
-                                _ => None,
-                            })
-                            .map(|(command, error_message)| BlockProperties {
-                                style: BlockStyle::Fixed,
-                                height: 1,
-                                placement: BlockPlacement::Below(Anchor {
-                                    buffer_id: Some(buffer_id),
-                                    excerpt_id,
-                                    text_anchor: command.source_range.start,
-                                }),
-                                render: slash_command_error_block_renderer(error_message),
-                                priority: 0,
-                            }),
-                        None,
-                        cx,
-                    );
-
->>>>>>> 5f9a1482
+                    // todo!(): Added on `main`, do we still need?
+                    // let block_ids = editor.insert_blocks(
+                    //     updated
+                    //         .iter()
+                    //         .filter_map(|command| match &command.status {
+                    //             PendingSlashCommandStatus::Error(error) => {
+                    //                 Some((command, error.clone()))
+                    //             }
+                    //             _ => None,
+                    //         })
+                    //         .map(|(command, error_message)| BlockProperties {
+                    //             style: BlockStyle::Fixed,
+                    //             height: 1,
+                    //             placement: BlockPlacement::Below(Anchor {
+                    //                 buffer_id: Some(buffer_id),
+                    //                 excerpt_id,
+                    //                 text_anchor: command.source_range.start,
+                    //             }),
+                    //             render: slash_command_error_block_renderer(error_message),
+                    //             priority: 0,
+                    //         }),
+                    //     None,
+                    //     cx,
+                    // );
+
                     self.pending_slash_command_creases.extend(
                         updated
                             .iter()
@@ -2164,13 +2162,12 @@
                     let block_ids = editor.insert_blocks(
                         [BlockProperties {
                             style: BlockStyle::Fixed,
-                            position: Anchor {
+                            placement: BlockPlacement::Above(Anchor {
                                 buffer_id: Some(buffer_id),
                                 excerpt_id,
                                 text_anchor: invoked_slash_command.position,
-                            },
+                            }),
                             height: 1,
-                            disposition: BlockDisposition::Above,
                             render: invoked_slash_command_renderer(
                                 command_id,
                                 context,
