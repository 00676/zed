<<<<<<< HEAD
use super::SlashCommand;
use crate::prompt_library::PromptStore;
use anyhow::{anyhow, Context, Result};
use assistant_slash_command::{
    ArgumentCompletion, SlashCommandContentType, SlashCommandEvent, SlashCommandOutputSection,
    SlashCommandResult,
};
use futures::stream::{self, StreamExt};
=======
use crate::prompt_library::PromptStore;
use anyhow::{anyhow, Context, Result};
use assistant_slash_command::{
    ArgumentCompletion, SlashCommand, SlashCommandOutput, SlashCommandOutputSection,
    SlashCommandResult,
};
>>>>>>> 320af9cb
use gpui::{Task, WeakView};
use language::{BufferSnapshot, LspAdapterDelegate};
use std::sync::{atomic::AtomicBool, Arc};
use ui::prelude::*;
use workspace::Workspace;

pub(crate) struct PromptSlashCommand;

impl SlashCommand for PromptSlashCommand {
    fn name(&self) -> String {
        "prompt".into()
    }

    fn description(&self) -> String {
        "Insert prompt from library".into()
    }

    fn menu_text(&self) -> String {
        self.description()
    }

    fn requires_argument(&self) -> bool {
        true
    }

    fn complete_argument(
        self: Arc<Self>,
        arguments: &[String],
        _cancellation_flag: Arc<AtomicBool>,
        _workspace: Option<WeakView<Workspace>>,
        cx: &mut WindowContext,
    ) -> Task<Result<Vec<ArgumentCompletion>>> {
        let store = PromptStore::global(cx);
        let query = arguments.to_owned().join(" ");
        cx.background_executor().spawn(async move {
            let prompts = store.await?.search(query).await;
            Ok(prompts
                .into_iter()
                .filter_map(|prompt| {
                    let prompt_title = prompt.title?.to_string();
                    Some(ArgumentCompletion {
                        label: prompt_title.clone().into(),
                        new_text: prompt_title,
                        after_completion: true.into(),
                        replace_previous_arguments: true,
                    })
                })
                .collect())
        })
    }

    fn run(
        self: Arc<Self>,
        arguments: &[String],
        _context_slash_command_output_sections: &[SlashCommandOutputSection<language::Anchor>],
        _context_buffer: BufferSnapshot,
        _workspace: WeakView<Workspace>,
        _delegate: Option<Arc<dyn LspAdapterDelegate>>,
        cx: &mut WindowContext,
    ) -> Task<SlashCommandResult> {
        let title = arguments.to_owned().join(" ");
        if title.trim().is_empty() {
            return Task::ready(Err(anyhow!("missing prompt name")));
        };

        let store = PromptStore::global(cx);
        let title = SharedString::from(title.clone());
        let prompt = cx.background_executor().spawn({
            let title = title.clone();
            async move {
                let store = store.await?;
                let prompt_id = store
                    .id_for_title(&title)
                    .with_context(|| format!("no prompt found with title {:?}", title))?;
                let body = store.load(prompt_id).await?;
                anyhow::Ok(body)
            }
        });
        cx.foreground_executor().spawn(async move {
            let mut prompt = prompt.await?;

            if prompt.starts_with('/') {
                // Prevent an edge case where the inserted prompt starts with a slash command (that leads to funky rendering).
                prompt.insert(0, '\n');
            }
            if prompt.is_empty() {
                prompt.push('\n');
            }

            let stream = stream::iter(vec![
                SlashCommandEvent::StartSection {
                    icon: IconName::Library,
                    label: title,
                    metadata: None,
<<<<<<< HEAD
                },
                SlashCommandEvent::Content(SlashCommandContentType::Text {
                    text: prompt,
                    run_commands_in_text: true,
                }),
                SlashCommandEvent::EndSection { metadata: None },
            ]);

            Ok(stream.boxed())
=======
                }],
                run_commands_in_text: true,
            }
            .to_event_stream())
>>>>>>> 320af9cb
        })
    }
}<|MERGE_RESOLUTION|>--- conflicted
+++ resolved
@@ -1,20 +1,9 @@
-<<<<<<< HEAD
-use super::SlashCommand;
-use crate::prompt_library::PromptStore;
-use anyhow::{anyhow, Context, Result};
-use assistant_slash_command::{
-    ArgumentCompletion, SlashCommandContentType, SlashCommandEvent, SlashCommandOutputSection,
-    SlashCommandResult,
-};
-use futures::stream::{self, StreamExt};
-=======
 use crate::prompt_library::PromptStore;
 use anyhow::{anyhow, Context, Result};
 use assistant_slash_command::{
     ArgumentCompletion, SlashCommand, SlashCommandOutput, SlashCommandOutputSection,
     SlashCommandResult,
 };
->>>>>>> 320af9cb
 use gpui::{Task, WeakView};
 use language::{BufferSnapshot, LspAdapterDelegate};
 use std::sync::{atomic::AtomicBool, Arc};
@@ -103,28 +92,18 @@
             if prompt.is_empty() {
                 prompt.push('\n');
             }
-
-            let stream = stream::iter(vec![
-                SlashCommandEvent::StartSection {
+            let range = 0..prompt.len();
+            Ok(SlashCommandOutput {
+                text: prompt,
+                sections: vec![SlashCommandOutputSection {
+                    range,
                     icon: IconName::Library,
                     label: title,
                     metadata: None,
-<<<<<<< HEAD
-                },
-                SlashCommandEvent::Content(SlashCommandContentType::Text {
-                    text: prompt,
-                    run_commands_in_text: true,
-                }),
-                SlashCommandEvent::EndSection { metadata: None },
-            ]);
-
-            Ok(stream.boxed())
-=======
                 }],
                 run_commands_in_text: true,
             }
             .to_event_stream())
->>>>>>> 320af9cb
         })
     }
 }