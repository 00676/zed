use anyhow::{anyhow, Result};
use assistant_slash_command::{
<<<<<<< HEAD
    AfterCompletion, ArgumentCompletion, Role, SlashCommand, SlashCommandContentType,
    SlashCommandEvent, SlashCommandOutputSection, SlashCommandResult,
=======
    AfterCompletion, ArgumentCompletion, SlashCommand, SlashCommandOutput,
    SlashCommandOutputSection, SlashCommandResult,
>>>>>>> 320af9cb
};
use collections::HashMap;
use context_servers::{
    manager::{ContextServer, ContextServerManager},
    types::Prompt,
};
use futures::stream;
use gpui::{AppContext, SharedString, Task, WeakView, WindowContext};
use language::{BufferSnapshot, CodeLabel, LspAdapterDelegate};
use smol::stream::StreamExt;
use std::sync::atomic::AtomicBool;
use std::sync::Arc;
use text::LineEnding;
use ui::IconName;
use workspace::Workspace;

use crate::slash_command::create_label_for_command;

pub struct ContextServerSlashCommand {
    server_id: String,
    prompt: Prompt,
}

impl ContextServerSlashCommand {
    pub fn new(server: &Arc<ContextServer>, prompt: Prompt) -> Self {
        Self {
            server_id: server.id.clone(),
            prompt,
        }
    }
}

impl SlashCommand for ContextServerSlashCommand {
    fn name(&self) -> String {
        self.prompt.name.clone()
    }

    fn label(&self, cx: &AppContext) -> language::CodeLabel {
        let mut parts = vec![self.prompt.name.as_str()];
        if let Some(args) = &self.prompt.arguments {
            if let Some(arg) = args.first() {
                parts.push(arg.name.as_str());
            }
        }
        create_label_for_command(&parts[0], &parts[1..], cx)
    }

    fn description(&self) -> String {
        match &self.prompt.description {
            Some(desc) => desc.clone(),
            None => format!("Run '{}' from {}", self.prompt.name, self.server_id),
        }
    }

    fn menu_text(&self) -> String {
        match &self.prompt.description {
            Some(desc) => desc.clone(),
            None => format!("Run '{}' from {}", self.prompt.name, self.server_id),
        }
    }

    fn requires_argument(&self) -> bool {
        self.prompt.arguments.as_ref().map_or(false, |args| {
            args.iter().any(|arg| arg.required == Some(true))
        })
    }

    fn complete_argument(
        self: Arc<Self>,
        arguments: &[String],
        _cancel: Arc<AtomicBool>,
        _workspace: Option<WeakView<Workspace>>,
        cx: &mut WindowContext,
    ) -> Task<Result<Vec<ArgumentCompletion>>> {
        let server_id = self.server_id.clone();
        let prompt_name = self.prompt.name.clone();
        let manager = ContextServerManager::global(cx);
        let manager = manager.read(cx);

        let (arg_name, arg_val) = match completion_argument(&self.prompt, arguments) {
            Ok(tp) => tp,
            Err(e) => {
                return Task::ready(Err(e));
            }
        };
        if let Some(server) = manager.get_server(&server_id) {
            cx.foreground_executor().spawn(async move {
                let Some(protocol) = server.client.read().clone() else {
                    return Err(anyhow!("Context server not initialized"));
                };

                let completion_result = protocol
                    .completion(
                        context_servers::types::CompletionReference::Prompt(
                            context_servers::types::PromptReference {
                                r#type: context_servers::types::PromptReferenceType::Prompt,
                                name: prompt_name,
                            },
                        ),
                        arg_name,
                        arg_val,
                    )
                    .await?;

                let completions = completion_result
                    .values
                    .into_iter()
                    .map(|value| ArgumentCompletion {
                        label: CodeLabel::plain(value.clone(), None),
                        new_text: value,
                        after_completion: AfterCompletion::Continue,
                        replace_previous_arguments: false,
                    })
                    .collect();
                Ok(completions)
            })
        } else {
            Task::ready(Err(anyhow!("Context server not found")))
        }
    }

    fn run(
        self: Arc<Self>,
        arguments: &[String],
        _context_slash_command_output_sections: &[SlashCommandOutputSection<language::Anchor>],
        _context_buffer: BufferSnapshot,
        _workspace: WeakView<Workspace>,
        _delegate: Option<Arc<dyn LspAdapterDelegate>>,
        cx: &mut WindowContext,
    ) -> Task<SlashCommandResult> {
        let server_id = self.server_id.clone();
        let prompt_name = self.prompt.name.clone();

        let prompt_args = match prompt_arguments(&self.prompt, arguments) {
            Ok(args) => args,
            Err(e) => return Task::ready(Err(e)),
        };

        let manager = ContextServerManager::global(cx);
        let manager = manager.read(cx);
        if let Some(server) = manager.get_server(&server_id) {
            cx.foreground_executor().spawn(async move {
                let Some(protocol) = server.client.read().clone() else {
                    return Err(anyhow!("Context server not initialized"));
                };
                let result = protocol.run_prompt(&prompt_name, prompt_args).await?;

                // Check that there are only user roles
                if result
                    .messages
                    .iter()
                    .any(|msg| !matches!(msg.role, context_servers::types::SamplingRole::User))
                {
                    return Err(anyhow!(
                        "Prompt contains non-user roles, which is not supported"
                    ));
                }

                // Extract text from user messages into a single prompt string
                let mut prompt = result
                    .messages
                    .into_iter()
                    .filter_map(|msg| match msg.content {
                        context_servers::types::SamplingContent::Text { text } => Some(text),
                        _ => None,
                    })
                    .collect::<Vec<String>>()
                    .join("\n\n");

                // We must normalize the line endings here, since servers might return CR characters.
                LineEnding::normalize(&mut prompt);

                Ok(stream::iter(vec![
                    SlashCommandEvent::StartSection {
                        icon: IconName::ZedAssistant,
                        label: SharedString::from(
                            result
                                .description
                                .unwrap_or(format!("Result from {}", prompt_name)),
                        ),
                        metadata: None,
<<<<<<< HEAD
                    },
                    SlashCommandEvent::Content(SlashCommandContentType::Text {
                        text: prompt,
                        run_commands_in_text: false,
                    }),
                    SlashCommandEvent::EndSection { metadata: None },
                ])
                .boxed())
=======
                    }],
                    text: prompt,
                    run_commands_in_text: false,
                }
                .to_event_stream())
>>>>>>> 320af9cb
            })
        } else {
            Task::ready(Err(anyhow!("Context server not found")))
        }
    }
}

fn completion_argument(prompt: &Prompt, arguments: &[String]) -> Result<(String, String)> {
    if arguments.is_empty() {
        return Err(anyhow!("No arguments given"));
    }

    match &prompt.arguments {
        Some(args) if args.len() == 1 => {
            let arg_name = args[0].name.clone();
            let arg_value = arguments.join(" ");
            Ok((arg_name, arg_value))
        }
        Some(_) => Err(anyhow!("Prompt must have exactly one argument")),
        None => Err(anyhow!("Prompt has no arguments")),
    }
}

fn prompt_arguments(prompt: &Prompt, arguments: &[String]) -> Result<HashMap<String, String>> {
    match &prompt.arguments {
        Some(args) if args.len() > 1 => Err(anyhow!(
            "Prompt has more than one argument, which is not supported"
        )),
        Some(args) if args.len() == 1 => {
            if !arguments.is_empty() {
                let mut map = HashMap::default();
                map.insert(args[0].name.clone(), arguments.join(" "));
                Ok(map)
            } else if arguments.is_empty() && args[0].required == Some(false) {
                Ok(HashMap::default())
            } else {
                Err(anyhow!("Prompt expects argument but none given"))
            }
        }
        Some(_) | None => {
            if arguments.is_empty() {
                Ok(HashMap::default())
            } else {
                Err(anyhow!("Prompt expects no arguments but some were given"))
            }
        }
    }
}

/// MCP servers can return prompts with multiple arguments. Since we only
/// support one argument, we ignore all others. This is the necessary predicate
/// for this.
pub fn acceptable_prompt(prompt: &Prompt) -> bool {
    match &prompt.arguments {
        None => true,
        Some(args) if args.len() <= 1 => true,
        _ => false,
    }
}<|MERGE_RESOLUTION|>--- conflicted
+++ resolved
@@ -1,26 +1,19 @@
 use anyhow::{anyhow, Result};
 use assistant_slash_command::{
-<<<<<<< HEAD
-    AfterCompletion, ArgumentCompletion, Role, SlashCommand, SlashCommandContentType,
-    SlashCommandEvent, SlashCommandOutputSection, SlashCommandResult,
-=======
     AfterCompletion, ArgumentCompletion, SlashCommand, SlashCommandOutput,
     SlashCommandOutputSection, SlashCommandResult,
->>>>>>> 320af9cb
 };
 use collections::HashMap;
 use context_servers::{
     manager::{ContextServer, ContextServerManager},
     types::Prompt,
 };
-use futures::stream;
-use gpui::{AppContext, SharedString, Task, WeakView, WindowContext};
+use gpui::{AppContext, Task, WeakView, WindowContext};
 use language::{BufferSnapshot, CodeLabel, LspAdapterDelegate};
-use smol::stream::StreamExt;
 use std::sync::atomic::AtomicBool;
 use std::sync::Arc;
 use text::LineEnding;
-use ui::IconName;
+use ui::{IconName, SharedString};
 use workspace::Workspace;
 
 use crate::slash_command::create_label_for_command;
@@ -179,8 +172,9 @@
                 // We must normalize the line endings here, since servers might return CR characters.
                 LineEnding::normalize(&mut prompt);
 
-                Ok(stream::iter(vec![
-                    SlashCommandEvent::StartSection {
+                Ok(SlashCommandOutput {
+                    sections: vec![SlashCommandOutputSection {
+                        range: 0..(prompt.len()),
                         icon: IconName::ZedAssistant,
                         label: SharedString::from(
                             result
@@ -188,22 +182,11 @@
                                 .unwrap_or(format!("Result from {}", prompt_name)),
                         ),
                         metadata: None,
-<<<<<<< HEAD
-                    },
-                    SlashCommandEvent::Content(SlashCommandContentType::Text {
-                        text: prompt,
-                        run_commands_in_text: false,
-                    }),
-                    SlashCommandEvent::EndSection { metadata: None },
-                ])
-                .boxed())
-=======
                     }],
                     text: prompt,
                     run_commands_in_text: false,
                 }
                 .to_event_stream())
->>>>>>> 320af9cb
             })
         } else {
             Task::ready(Err(anyhow!("Context server not found")))
