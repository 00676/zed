--- conflicted
+++ resolved
@@ -1,22 +1,23 @@
-use super::{create_label_for_command, SlashCommand};
+use super::{create_label_for_command, search_command::add_search_result_section, SlashCommand};
 use crate::PromptBuilder;
 use anyhow::{anyhow, Result};
-<<<<<<< HEAD
 use assistant_slash_command::{
-    ArgumentCompletion, SlashCommandContentType, SlashCommandEvent, SlashCommandOutputSection,
-    SlashCommandResult,
+    ArgumentCompletion, SlashCommandOutput, SlashCommandOutputSection, SlashCommandResult,
 };
-=======
-use assistant_slash_command::{ArgumentCompletion, SlashCommandOutputSection, SlashCommandResult};
->>>>>>> 320af9cb
 use feature_flags::FeatureFlag;
-use futures::stream::{self, StreamExt};
 use gpui::{AppContext, Task, WeakView, WindowContext};
 use language::{Anchor, CodeLabel, LspAdapterDelegate};
 use language_model::{LanguageModelRegistry, LanguageModelTool};
 use schemars::JsonSchema;
 use semantic_index::SemanticDb;
 use serde::Deserialize;
+
+pub struct ProjectSlashCommandFeatureFlag;
+
+impl FeatureFlag for ProjectSlashCommandFeatureFlag {
+    const NAME: &'static str = "project-slash-command";
+}
+
 use std::{
     fmt::Write as _,
     ops::DerefMut,
@@ -24,12 +25,6 @@
 };
 use ui::{BorrowAppContext as _, IconName};
 use workspace::Workspace;
-
-pub struct ProjectSlashCommandFeatureFlag;
-
-impl FeatureFlag for ProjectSlashCommandFeatureFlag {
-    const NAME: &'static str = "project-slash-command";
-}
 
 pub struct ProjectSlashCommand {
     prompt_builder: Arc<PromptBuilder>,
@@ -129,58 +124,45 @@
 
             cx.background_executor()
                 .spawn(async move {
-                    let mut events = Vec::new();
-                    events.push(SlashCommandEvent::StartSection {
+                    let mut output = "Project context:\n".to_string();
+                    let mut sections = Vec::new();
+
+                    for (ix, query) in search_queries.into_iter().enumerate() {
+                        let start_ix = output.len();
+                        writeln!(&mut output, "Results for {query}:").unwrap();
+                        let mut has_results = false;
+                        for result in &results {
+                            if result.query_index == ix {
+                                add_search_result_section(result, &mut output, &mut sections);
+                                has_results = true;
+                            }
+                        }
+                        if has_results {
+                            sections.push(SlashCommandOutputSection {
+                                range: start_ix..output.len(),
+                                icon: IconName::MagnifyingGlass,
+                                label: query.into(),
+                                metadata: None,
+                            });
+                            output.push('\n');
+                        } else {
+                            output.truncate(start_ix);
+                        }
+                    }
+
+                    sections.push(SlashCommandOutputSection {
+                        range: 0..output.len(),
                         icon: IconName::Book,
                         label: "Project context".into(),
                         metadata: None,
                     });
 
-                    let output = "Project context:\n".to_string();
-                    events.push(SlashCommandEvent::Content(SlashCommandContentType::Text {
-                        text: output.clone(),
-                        run_commands_in_text: true,
-                    }));
-
-                    for (ix, query) in search_queries.into_iter().enumerate() {
-                        let mut has_results = false;
-                        events.push(SlashCommandEvent::StartSection {
-                            icon: IconName::MagnifyingGlass,
-                            label: query.clone().into(),
-                            metadata: None,
-                        });
-
-                        let mut section_text = format!("Results for {query}:\n");
-                        for result in &results {
-                            if result.query_index == ix {
-                                writeln!(&mut section_text, "{}", result.excerpt_content).unwrap();
-                                has_results = true;
-                            }
-                        }
-
-                        if has_results {
-                            events.push(SlashCommandEvent::Content(
-                                SlashCommandContentType::Text {
-                                    text: section_text,
-                                    run_commands_in_text: true,
-                                },
-                            ));
-                            events.push(SlashCommandEvent::EndSection { metadata: None });
-                        }
-                    }
-
-                    events.push(SlashCommandEvent::EndSection { metadata: None });
-
-<<<<<<< HEAD
-                    Ok(stream::iter(events).boxed())
-=======
                     Ok(SlashCommandOutput {
                         text: output,
                         sections,
                         run_commands_in_text: true,
                     }
                     .to_event_stream())
->>>>>>> 320af9cb
                 })
                 .await
         })
