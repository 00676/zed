--- conflicted
+++ resolved
@@ -337,22 +337,11 @@
 }
 
 fn load_config(name: &str) -> LanguageConfig {
-<<<<<<< HEAD
-    ::toml::from_str(
-        &String::from_utf8(
-            LanguageDir::get(&format!("{}/config.toml", name))
-                .unwrap()
-                .data
-                .to_vec(),
-        )
-        .unwrap(),
-=======
     let config_toml = String::from_utf8(
         LanguageDir::get(&format!("{}/config.toml", name))
             .unwrap()
             .data
             .to_vec(),
->>>>>>> 3cbc1889
     )
     .unwrap();
 
