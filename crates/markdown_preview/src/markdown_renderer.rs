--- conflicted
+++ resolved
@@ -1,10 +1,6 @@
 use crate::markdown_elements::{
     HeadingLevel, Link, ParsedMarkdown, ParsedMarkdownBlockQuote, ParsedMarkdownCodeBlock,
-<<<<<<< HEAD
-    ParsedMarkdownElement, ParsedMarkdownHeading, ParsedMarkdownImage, ParsedMarkdownList,
-=======
-    ParsedMarkdownElement, ParsedMarkdownHeading, ParsedMarkdownListItem,
->>>>>>> 32e64245
+    ParsedMarkdownElement, ParsedMarkdownHeading, ParsedMarkdownImage, ParsedMarkdownListItem,
     ParsedMarkdownListItemType, ParsedMarkdownTable, ParsedMarkdownTableAlignment,
     ParsedMarkdownTableRow, ParsedMarkdownText,
 };
@@ -116,12 +112,8 @@
     match block {
         Paragraph(text) => render_markdown_paragraph(text, cx),
         Heading(heading) => render_markdown_heading(heading, cx),
-<<<<<<< HEAD
         Image(image) => render_markdown_image(image, cx),
-        List(list) => render_markdown_list(list, cx),
-=======
         ListItem(list_item) => render_markdown_list_item(list_item, cx),
->>>>>>> 32e64245
         Table(table) => render_markdown_table(table, cx),
         BlockQuote(block_quote) => render_markdown_block_quote(block_quote, cx),
         CodeBlock(code_block) => render_markdown_code_block(code_block, cx),
@@ -157,7 +149,6 @@
         .into_any()
 }
 
-<<<<<<< HEAD
 fn render_markdown_image(image: &ParsedMarkdownImage, cx: &mut RenderContext) -> AnyElement {
     let Some(link) = image.link.clone() else {
         return if let Some(alt_text) = &image.alt_text {
@@ -217,13 +208,10 @@
         .into_any()
 }
 
-fn render_markdown_list(parsed: &ParsedMarkdownList, cx: &mut RenderContext) -> AnyElement {
-=======
 fn render_markdown_list_item(
     parsed: &ParsedMarkdownListItem,
     cx: &mut RenderContext,
 ) -> AnyElement {
->>>>>>> 32e64245
     use ParsedMarkdownListItemType::*;
 
     let padding = rems((parsed.depth - 1) as f32);
