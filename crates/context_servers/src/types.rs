--- conflicted
+++ resolved
@@ -1,8 +1,6 @@
 use collections::HashMap;
 use serde::{Deserialize, Serialize};
 use url::Url;
-
-pub const PROTOCOL_VERSION: u32 = 1;
 
 #[derive(Debug, Serialize)]
 #[serde(rename_all = "camelCase")]
@@ -18,10 +16,6 @@
     PromptsList,
     CompletionComplete,
     Ping,
-<<<<<<< HEAD
-    ToolsList,
-=======
->>>>>>> 9dfe4a30
 }
 
 impl RequestType {
@@ -38,10 +32,6 @@
             RequestType::PromptsList => "prompts/list",
             RequestType::CompletionComplete => "completion/complete",
             RequestType::Ping => "ping",
-<<<<<<< HEAD
-            RequestType::ToolsList => "tools/list",
-=======
->>>>>>> 9dfe4a30
         }
     }
 }
@@ -145,7 +135,7 @@
     pub value: String,
 }
 
-#[derive(Debug, Deserialize, Serialize)]
+#[derive(Debug, Deserialize)]
 #[serde(rename_all = "camelCase")]
 pub struct InitializeResponse {
     pub protocol_version: ProtocolVersion,
@@ -153,21 +143,15 @@
     pub server_info: Implementation,
 }
 
-#[derive(Debug, Deserialize, Serialize)]
+#[derive(Debug, Deserialize)]
 #[serde(rename_all = "camelCase")]
 pub struct ResourcesReadResponse {
     pub contents: Vec<ResourceContent>,
 }
 
-#[derive(Debug, Deserialize, Serialize)]
+#[derive(Debug, Deserialize)]
 #[serde(rename_all = "camelCase")]
 pub struct ResourcesListResponse {
-<<<<<<< HEAD
-    #[serde(skip_serializing_if = "Option::is_none")]
-    pub resource_templates: Option<Vec<ResourceTemplate>>,
-    #[serde(skip_serializing_if = "Option::is_none")]
-    pub resources: Option<Vec<Resource>>,
-=======
     pub resources: Vec<Resource>,
     #[serde(skip_serializing_if = "Option::is_none")]
     pub next_cursor: Option<String>,
@@ -194,33 +178,9 @@
     Text { text: String },
     #[serde(rename = "image")]
     Image { data: String, mime_type: String },
->>>>>>> 9dfe4a30
-}
-
-#[derive(Debug, Serialize, Deserialize)]
-#[serde(rename_all = "camelCase")]
-pub struct SamplingMessage {
-    pub role: SamplingRole,
-    pub content: SamplingContent,
-}
-
-#[derive(Debug, Serialize, Deserialize)]
-#[serde(rename_all = "lowercase")]
-pub enum SamplingRole {
-    User,
-    Assistant,
-}
-
-#[derive(Debug, Serialize, Deserialize)]
-#[serde(tag = "type")]
-pub enum SamplingContent {
-    #[serde(rename = "text")]
-    Text { text: String },
-    #[serde(rename = "image")]
-    Image { data: String, mime_type: String },
-}
-
-#[derive(Debug, Deserialize, Serialize)]
+}
+
+#[derive(Debug, Deserialize)]
 #[serde(rename_all = "camelCase")]
 pub struct PromptsGetResponse {
     #[serde(skip_serializing_if = "Option::is_none")]
@@ -228,24 +188,21 @@
     pub messages: Vec<SamplingMessage>,
 }
 
-#[derive(Debug, Deserialize, Serialize)]
+#[derive(Debug, Deserialize)]
 #[serde(rename_all = "camelCase")]
 pub struct PromptsListResponse {
     pub prompts: Vec<Prompt>,
-<<<<<<< HEAD
-=======
     #[serde(skip_serializing_if = "Option::is_none")]
     pub next_cursor: Option<String>,
->>>>>>> 9dfe4a30
-}
-
-#[derive(Debug, Deserialize, Serialize)]
+}
+
+#[derive(Debug, Deserialize)]
 #[serde(rename_all = "camelCase")]
 pub struct CompletionCompleteResponse {
     pub completion: CompletionResult,
 }
 
-#[derive(Debug, Deserialize, Serialize)]
+#[derive(Debug, Deserialize)]
 #[serde(rename_all = "camelCase")]
 pub struct CompletionResult {
     pub values: Vec<String>,
