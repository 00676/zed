--- conflicted
+++ resolved
@@ -44,15 +44,9 @@
 log = { version = "0.4.16", features = ["kv_unstable_serde"] }
 parking_lot = "0.11.1"
 postage = { workspace = true }
-<<<<<<< HEAD
-serde = { version = "1.0", features = ["derive", "rc"] }
-serde_derive = { version = "1.0", features = ["deserialize_in_place"] }
-serde_json = { version = "1.0", features = ["preserve_order"] }
-=======
 serde = { workspace = true }
 serde_derive = { workspace = true }
 serde_json = { workspace = true }
->>>>>>> 59fb4b3d
 smallvec = { version = "1.6", features = ["union"] }
 indoc = "1.0.4"
 uuid = { version = "1.1.2", features = ["v4"] }
