--- conflicted
+++ resolved
@@ -2,16 +2,8 @@
 
 use super::{ItemHandle, SplitDirection};
 use crate::{
-<<<<<<< HEAD
-    item::WeakItemHandle, toolbar::Toolbar, Item, NewFile, NewSearch, NewTerminal, ToggleZoom,
-    Workspace,
-=======
-    dock::{icon_for_dock_anchor, AnchorDockBottom, AnchorDockRight, Dock, ExpandDock},
-    item::WeakItemHandle,
-    toolbar::Toolbar,
-    AutosaveSetting, DockAnchor, Item, NewFile, NewSearch, NewTerminal, Workspace,
-    WorkspaceSettings,
->>>>>>> cb1b64e5
+    item::WeakItemHandle, toolbar::Toolbar, AutosaveSetting, Item, NewFile, NewSearch, NewTerminal,
+    ToggleZoom, Workspace, WorkspaceSettings,
 };
 use anyhow::{anyhow, Result};
 use collections::{HashMap, HashSet, VecDeque};
@@ -35,10 +27,6 @@
 };
 use project::{Project, ProjectEntryId, ProjectPath};
 use serde::Deserialize;
-<<<<<<< HEAD
-use settings::{Autosave, Settings};
-use std::{any::Any, cell::RefCell, cmp, mem, path::Path, rc::Rc};
-=======
 use std::{
     any::Any,
     cell::RefCell,
@@ -50,8 +38,7 @@
         Arc,
     },
 };
->>>>>>> cb1b64e5
-use theme::Theme;
+use theme::{Theme, ThemeSettings};
 use util::ResultExt;
 
 #[derive(Clone, Deserialize, PartialEq)]
@@ -768,25 +755,11 @@
         _: &CloseActiveItem,
         cx: &mut ViewContext<Self>,
     ) -> Option<Task<Result<()>>> {
-<<<<<<< HEAD
         if self.items.is_empty() {
             return None;
         }
         let active_item_id = self.items[self.active_item_index].id();
         Some(self.close_item_by_id(active_item_id, cx))
-=======
-        let pane_handle = workspace.active_pane().clone();
-        let pane = pane_handle.read(cx);
-
-        let active_item_id = pane.items.get(pane.active_item_index)?.id();
-
-        let task = Self::close_item_by_id(workspace, pane_handle, active_item_id, cx);
-
-        Some(cx.foreground().spawn(async move {
-            task.await?;
-            Ok(())
-        }))
->>>>>>> cb1b64e5
     }
 
     pub fn close_item_by_id(
@@ -802,24 +775,12 @@
         _: &CloseInactiveItems,
         cx: &mut ViewContext<Self>,
     ) -> Option<Task<Result<()>>> {
-<<<<<<< HEAD
+        if self.items.is_empty() {
+            return None;
+        }
+
         let active_item_id = self.items[self.active_item_index].id();
         Some(self.close_items(cx, move |item_id| item_id != active_item_id))
-=======
-        let pane_handle = workspace.active_pane().clone();
-        let pane = pane_handle.read(cx);
-
-        let active_item_id = pane.items.get(pane.active_item_index)?.id();
-
-        let task = Self::close_items(workspace, pane_handle, cx, move |item_id| {
-            item_id != active_item_id
-        });
-
-        Some(cx.foreground().spawn(async move {
-            task.await?;
-            Ok(())
-        }))
->>>>>>> cb1b64e5
     }
 
     pub fn close_clean_items(
@@ -840,21 +801,11 @@
         _: &CloseItemsToTheLeft,
         cx: &mut ViewContext<Self>,
     ) -> Option<Task<Result<()>>> {
-<<<<<<< HEAD
+        if self.items.is_empty() {
+            return None;
+        }
         let active_item_id = self.items[self.active_item_index].id();
         Some(self.close_items_to_the_left_by_id(active_item_id, cx))
-=======
-        let pane_handle = workspace.active_pane().clone();
-        let pane = pane_handle.read(cx);
-        let active_item_id = pane.items.get(pane.active_item_index)?.id();
-
-        let task = Self::close_items_to_the_left_by_id(workspace, pane_handle, active_item_id, cx);
-
-        Some(cx.foreground().spawn(async move {
-            task.await?;
-            Ok(())
-        }))
->>>>>>> cb1b64e5
     }
 
     pub fn close_items_to_the_left_by_id(
@@ -875,21 +826,11 @@
         _: &CloseItemsToTheRight,
         cx: &mut ViewContext<Self>,
     ) -> Option<Task<Result<()>>> {
-<<<<<<< HEAD
+        if self.items.is_empty() {
+            return None;
+        }
         let active_item_id = self.items[self.active_item_index].id();
         Some(self.close_items_to_the_right_by_id(active_item_id, cx))
-=======
-        let pane_handle = workspace.active_pane().clone();
-        let pane = pane_handle.read(cx);
-        let active_item_id = pane.items.get(pane.active_item_index)?.id();
-
-        let task = Self::close_items_to_the_right_by_id(workspace, pane_handle, active_item_id, cx);
-
-        Some(cx.foreground().spawn(async move {
-            task.await?;
-            Ok(())
-        }))
->>>>>>> cb1b64e5
     }
 
     pub fn close_items_to_the_right_by_id(
@@ -1639,7 +1580,7 @@
         Stack::new()
             .with_child(
                 MouseEventHandler::<TabBarButton, _>::new(index, cx, |mouse_state, cx| {
-                    let theme = &cx.global::<Settings>().theme.workspace.tab_bar;
+                    let theme = &settings::get::<ThemeSettings>(cx).theme.workspace.tab_bar;
                     let style = theme.pane_button.style_for(mouse_state, false);
                     Svg::new(icon)
                         .with_color(style.color)
@@ -1850,42 +1791,6 @@
     }
 }
 
-<<<<<<< HEAD
-=======
-fn render_tab_bar_button<F: 'static + Fn(&mut Pane, &mut EventContext<Pane>)>(
-    index: usize,
-    icon: &'static str,
-    cx: &mut ViewContext<Pane>,
-    on_click: F,
-    context_menu: Option<ViewHandle<ContextMenu>>,
-) -> AnyElement<Pane> {
-    enum TabBarButton {}
-
-    Stack::new()
-        .with_child(
-            MouseEventHandler::<TabBarButton, _>::new(index, cx, |mouse_state, cx| {
-                let theme = &theme::current(cx).workspace.tab_bar;
-                let style = theme.pane_button.style_for(mouse_state, false);
-                Svg::new(icon)
-                    .with_color(style.color)
-                    .constrained()
-                    .with_width(style.icon_width)
-                    .aligned()
-                    .constrained()
-                    .with_width(style.button_width)
-                    .with_height(style.button_width)
-            })
-            .with_cursor_style(CursorStyle::PointingHand)
-            .on_click(MouseButton::Left, move |_, pane, cx| on_click(pane, cx)),
-        )
-        .with_children(
-            context_menu.map(|menu| ChildView::new(&menu, cx).aligned().bottom().right()),
-        )
-        .flex(1., false)
-        .into_any_named("tab bar button")
-}
-
->>>>>>> cb1b64e5
 impl ItemNavHistory {
     pub fn push<D: 'static + Any>(&self, data: Option<D>, cx: &mut WindowContext) {
         self.history.borrow_mut().push(data, self.item.clone(), cx);
